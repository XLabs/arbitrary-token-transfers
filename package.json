{
  "name": "token-bridge-relayer-root",
  "private": true,
  "version": "1.0.0",
  "description": "",
  "scripts": {
<<<<<<< HEAD
    "build": "tsc --build tsconfig.json && yarn workspaces foreach -A --exclude solana/tests run build",
    "prettier": "prettier --write .",
    "clean": "yarn workspaces foreach -A run clean"
=======
    "build": "tsc --build tsconfig.json && yarn workspaces foreach -A run build",
    "build:sdk-evm": "yarn sdk/evm build",
    "build:sdk-solana": "yarn sdk/solana build",
    "build:solana-devnet": "yarn ./solana build:devnet",
    "build:solana": "yarn ./solana build",
    "build:evm": "yarn ./evm build",
    "build:deployment": "yarn ./deployment build:evm",
    "build:all-devnet": "yarn build:solana-devnet && yarn build:evm && yarn build:sdk-solana && yarn build:sdk-evm",
    "build:all": "yarn build:solana && yarn build:evm && yarn build:sdk-solana && yarn build:sdk-evm",
    "clean:sdk-solana": "yarn sdk/solana clean",
    "clean:solana": "yarn ./solana clean",
    "clean:evm": "yarn ./evm clean",
    "clean:deployment": "yarn ./deployment clean",
    "test:evm": "yarn ./evm test",
    "test:solana": "yarn ./solana test",
    "test:sdk-evm": "yarn sdk/evm test:deploy:integration",
    "prettier": "prettier --write ."
>>>>>>> 93aa68b6
  },
  "keywords": [],
  "author": "",
  "license": "Apache 2",
  "prettier": {
    "trailingComma": "all",
    "printWidth": 100,
    "singleQuote": true
  },
  "dependencies": {
    "@yarnpkg/types": "^4.0.0",
    "bn.js": "^5.2.1"
  },
  "devDependencies": {
    "@types/bn.js": "^5.1.5",
    "@types/chai": "^4.3.19",
    "@types/mocha": "^10",
    "@types/node": "20.16.5",
    "chai": "^5.1.1",
    "mocha": "^10",
    "prettier": "^3.3.3",
    "ts-mocha": "^10",
    "tsx": "^4.19.1",
    "typescript": "5.6.2"
  },
  "workspaces": [
    "sdk/evm",
    "sdk/solana",
    "evm",
    "solana",
    "deployment",
    "connect/definitions",
    "connect/platforms/*",
    "connect/route"
  ],
  "packageManager": "yarn@4.4.1"
}<|MERGE_RESOLUTION|>--- conflicted
+++ resolved
@@ -4,11 +4,6 @@
   "version": "1.0.0",
   "description": "",
   "scripts": {
-<<<<<<< HEAD
-    "build": "tsc --build tsconfig.json && yarn workspaces foreach -A --exclude solana/tests run build",
-    "prettier": "prettier --write .",
-    "clean": "yarn workspaces foreach -A run clean"
-=======
     "build": "tsc --build tsconfig.json && yarn workspaces foreach -A run build",
     "build:sdk-evm": "yarn sdk/evm build",
     "build:sdk-solana": "yarn sdk/solana build",
@@ -22,11 +17,11 @@
     "clean:solana": "yarn ./solana clean",
     "clean:evm": "yarn ./evm clean",
     "clean:deployment": "yarn ./deployment clean",
+    "clean:all": "yarn workspaces foreach -A run clean",
     "test:evm": "yarn ./evm test",
     "test:solana": "yarn ./solana test",
     "test:sdk-evm": "yarn sdk/evm test:deploy:integration",
     "prettier": "prettier --write ."
->>>>>>> 93aa68b6
   },
   "keywords": [],
   "author": "",
