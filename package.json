--- conflicted
+++ resolved
@@ -6,13 +6,9 @@
   "scripts": {
     "build": "yarn ./deployment build:evm:typechain; tsc --build tsconfig.json && yarn workspaces foreach --all run build",
     "build:common": "yarn ./evm build:all && yarn sdk/common build && yarn sdk/solana build && yarn sdk/evm build && yarn ./deployment build:evm && yarn ./solana build:ts",
-<<<<<<< HEAD
-    "build:connect": "yarn build:common && yarn ./connect/definitions build && yarn ./connect/platforms/evm build && yarn ./connect/platforms/solana build && yarn ./connect/route build",
-    "build:all-devnet": "yarn ./solana build:contract:devnet && yarn build:common",
-=======
     "build:all-testnet": "yarn ./solana build:contract:testnet && yarn build:common",
     "build:verifiable:all-testnet": "yarn ./solana build:contract:verifiable:testnet && yarn build:common",
->>>>>>> 51bcff35
+    "build:connect": "yarn build:common && yarn ./connect/definitions build && yarn ./connect/platforms/evm build && yarn ./connect/platforms/solana build && yarn ./connect/route build",
     "build:all-mainnet": "yarn ./solana build:contract:mainnet && yarn build:common",
     "build:verifiable:all-mainnet": "yarn ./solana build:contract:verifiable:mainnet && yarn build:common",
     "clean": "yarn workspaces foreach --all --exclude ./solana run clean && yarn ./solana run clean:ts",
