--- conflicted
+++ resolved
@@ -5,18 +5,11 @@
   "description": "",
   "scripts": {
     "build": "tsc --build tsconfig.json && yarn workspaces foreach --all run build",
-<<<<<<< HEAD
-    "build:all-devnet": "yarn ./solana build:devnet && yarn ./evm build && yarn sdk/solana build && yarn sdk/evm build && yarn ./deployment build:evm",
-    "build:all-mainnet": "yarn ./solana build && yarn ./evm build && yarn sdk/solana build && yarn sdk/evm build && yarn ./deployment build:evm",
-    "build:sdk": "yarn workspaces foreach --all --exclude deployment --exclude solana --exclude evm run build",
-    "clean": "yarn workspaces foreach --all run clean",
-=======
     "build:ts": "tsc --build tsconfig.json && yarn workspaces foreach --all run build:ts",
     "build:all-devnet": "yarn ./solana build:devnet && yarn ./evm build && yarn sdk/solana build && yarn sdk/evm build && yarn ./deployment build:evm && yarn ./solana build:ts",
     "build:all-mainnet": "yarn ./solana build && yarn ./evm build && yarn sdk/solana build && yarn sdk/evm build && yarn ./deployment build:evm && yarn ./solana build:ts",
     "clean": "yarn workspaces foreach --all --exclude ./solana run clean && yarn ./solana run clean:ts",
     "clean:all": "yarn workspaces foreach --all run clean",
->>>>>>> e3604aea
     "test:evm": "yarn ./evm test",
     "test:solana": "anchor run setup-test && anchor test",
     "test:sdk-evm": "yarn sdk/evm test:deploy:integration",
