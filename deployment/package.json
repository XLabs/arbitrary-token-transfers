{
  "name": "deployment",
  "version": "0.0.1",
  "scripts": {
    "build:evm": "FOUNDRY_PROFILE=production forge build --root=../evm && typechain --target=ethers-v6 --out-dir=./ethers-contracts ../evm/build-forge/*.sol/!(*.dbg).json --show-stack-traces",
<<<<<<< HEAD
    "clean": "rm -r ts-build build",
=======
    "clean": "rm -rf ./ethers-contracts ./ts-build",
>>>>>>> 191a6e39
    "deploy:evm:localnet": "ENV=localnet tsx evm/deploy.ts",
    "deploy:evm:testnet": "ENV=testnet tsx evm/deploy.ts",
    "deploy:evm:mainnet": "ENV=mainnet tsx evm/deploy.ts",
    "parse:evm": "tsx evm/parse.ts",
    "test:build": "tsc --project ./tsconfig.json",
    "lint:fix": "prettier */*.js \"*/**/*{.js,.ts}\" -w",
    "lint": "prettier */*.js \"*/**/*{.js,.ts}\" --check"
  },
  "devDependencies": {
    "@types/node": "20.16.10",
    "tsx": "^4.19.1",
    "typescript": "^5.6.2"
  },
  "dependencies": {
    "@coral-xyz/anchor": "^0.30.1",
    "@solana/spl-token": "^0.4.8",
    "@solana/web3.js": "^1.95.3",
    "@typechain/ethers-v6": "^0.5.1",
    "@wormhole-foundation/sdk-base": "^0.10.9",
    "@wormhole-foundation/sdk-definitions": "^0.10.9",
    "@wormhole-foundation/sdk-evm": "^0.10.9",
    "@wormhole-foundation/sdk-solana": "^0.10.9",
    "@xlabs-xyz/evm-arbitrary-token-transfers": "workspace:*",
    "@xlabs-xyz/ledger-signer": "^0.0.4",
    "@xlabs-xyz/ledger-signer-ethers-v6": "^0.0.1",
    "@xlabs-xyz/ledger-signer-solana": "^0.0.1",
    "@xlabs-xyz/solana-arbitrary-token-transfers": "workspace:*",
    "chalk": "^5.3.0",
    "dotenv": "^16.4.5",
    "ethers": "^6.13.3",
    "typechain": "^8.3.2"
  }
}<|MERGE_RESOLUTION|>--- conflicted
+++ resolved
@@ -3,11 +3,7 @@
   "version": "0.0.1",
   "scripts": {
     "build:evm": "FOUNDRY_PROFILE=production forge build --root=../evm && typechain --target=ethers-v6 --out-dir=./ethers-contracts ../evm/build-forge/*.sol/!(*.dbg).json --show-stack-traces",
-<<<<<<< HEAD
-    "clean": "rm -r ts-build build",
-=======
     "clean": "rm -rf ./ethers-contracts ./ts-build",
->>>>>>> 191a6e39
     "deploy:evm:localnet": "ENV=localnet tsx evm/deploy.ts",
     "deploy:evm:testnet": "ENV=testnet tsx evm/deploy.ts",
     "deploy:evm:mainnet": "ENV=mainnet tsx evm/deploy.ts",
