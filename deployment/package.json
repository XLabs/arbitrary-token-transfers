{
  "name": "deployment",
  "version": "0.0.1",
  "scripts": {
    "build:evm": "FOUNDRY_PROFILE=production forge build --root=../evm && typechain --target=ethers-v6 --out-dir=./ethers-contracts ../evm/build-forge/*.sol/!(*.dbg).json --show-stack-traces",
    "deploy:evm:localnet": "ENV=localnet tsx evm/deploy.ts",
    "deploy:evm:testnet": "ENV=testnet tsx evm/deploy.ts",
    "deploy:evm:mainnet": "ENV=mainnet tsx evm/deploy.ts",
    "parse:evm": "tsx evm/parse.ts",
    "lint:fix": "prettier */*.js \"*/**/*{.js,.ts}\" -w",
    "lint": "prettier */*.js \"*/**/*{.js,.ts}\" --check"
  },
  "devDependencies": {
    "@types/node": "20.16.5",
    "tsx": "^4.19.1",
    "typescript": "^5.6.2"
  },
  "dependencies": {
    "@coral-xyz/anchor": "^0.30.1",
    "@solana/web3.js": "^1.95.3",
    "@typechain/ethers-v6": "^0.5.1",
<<<<<<< HEAD
    "@wormhole-foundation/sdk-base": "^0.10.5",
    "@wormhole-foundation/sdk-definitions": "^0.10.5",
    "@wormhole-foundation/sdk-solana": "^0.10.5",
=======
    "@wormhole-foundation/sdk-base": "^0.10.7",
    "@wormhole-foundation/sdk-definitions": "^0.10.7",
>>>>>>> 38358d3f
    "@xlabs-xyz/evm-arbitrary-token-transfers": "workspace:*",
    "@xlabs-xyz/ledger-signer": "^0.0.4",
    "@xlabs-xyz/ledger-signer-ethers-v6": "^0.0.1",
    "@xlabs-xyz/ledger-signer-solana": "^0.0.1",
    "@xlabs-xyz/solana-arbitrary-token-transfers": "workspace:*",
    "chalk": "^5.3.0",
    "dotenv": "^16.4.5",
    "ethers": "^6.13.2",
    "typechain": "^8.3.2"
  }
}<|MERGE_RESOLUTION|>--- conflicted
+++ resolved
@@ -19,14 +19,9 @@
     "@coral-xyz/anchor": "^0.30.1",
     "@solana/web3.js": "^1.95.3",
     "@typechain/ethers-v6": "^0.5.1",
-<<<<<<< HEAD
-    "@wormhole-foundation/sdk-base": "^0.10.5",
-    "@wormhole-foundation/sdk-definitions": "^0.10.5",
-    "@wormhole-foundation/sdk-solana": "^0.10.5",
-=======
     "@wormhole-foundation/sdk-base": "^0.10.7",
     "@wormhole-foundation/sdk-definitions": "^0.10.7",
->>>>>>> 38358d3f
+    "@wormhole-foundation/sdk-solana": "^0.10.7",
     "@xlabs-xyz/evm-arbitrary-token-transfers": "workspace:*",
     "@xlabs-xyz/ledger-signer": "^0.0.4",
     "@xlabs-xyz/ledger-signer-ethers-v6": "^0.0.1",
