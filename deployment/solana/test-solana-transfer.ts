--- conflicted
+++ resolved
@@ -104,13 +104,8 @@
             chain: tokenChain,
             address: toUniversal(testTransfer.tokenChain, testTransfer.sourceTokenAddress ?? testTransfer.tokenAddress!),
           },
-<<<<<<< HEAD
-          userTokenAccount: new PublicKey(getEnv('TRANSFER_TOKEN_ACCOUNT')),
-          transferredAmount: BigInt(transferredAmount.toString()),
-=======
           userTokenAccount: tokenAccount!,
           transferredAmount,
->>>>>>> a552ecbd
           gasDropoffAmount,
           maxFeeLamports: BigInt(maxFeeKlamports.toString()),
           unwrapIntent,
