--- conflicted
+++ resolved
@@ -1,4 +1,3 @@
-import { BN } from '@coral-xyz/anchor';
 import { SolanaTokenBridgeRelayer } from '@xlabs-xyz/solana-arbitrary-token-transfers';
 import { runOnSolana, ledgerSignAndSend, getConnection, SolanaSigner } from '../helpers/solana.js';
 import { SolanaChainInfo, LoggerFn } from '../helpers/interfaces.js';
@@ -49,13 +48,8 @@
     log(`Updating EVM Transaction config.`);
     const ix = await tbr.updateEvmTransactionConfig(
       signerKey,
-<<<<<<< HEAD
-      BigInt(evmTxGas.toString()),
-      BigInt(evmTxSize.toString()),
-=======
       evmTxGas,
       evmTxSize
->>>>>>> 51bcff35
     );
 
     await ledgerSignAndSend(connection, [ix], []);
