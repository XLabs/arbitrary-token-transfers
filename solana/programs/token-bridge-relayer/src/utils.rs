use crate::{
    error::{TokenBridgeRelayerError, TokenBridgeRelayerResult},
    state::{ChainConfigState, TbrConfigState},
};
use anchor_lang::{
    prelude::*,
    solana_program::{native_token::LAMPORTS_PER_SOL, program_option::COption},
};
use solana_price_oracle::state::{EvmPricesAccount, PriceOracleConfigAccount};

const MWEI_PER_MICRO_ETH: u64 = 1_000_000;
const MWEI_PER_ETH: u128 = 1_000_000_000_000;

/// Returns the transfer fee in lamports.
///
/// If `price_per_byte` is set to 0, it means that the transaction size does
/// not matter.
///
/// # Arguments
///
/// - `config`: the config for this program (hold the EVM info and the relayer fee).
/// - `target_evm_quote`: (quoter program) the prices for the EVM chain the tokens will be sent to.
/// - `local_quote`: (quoter program) the prices for the local Solana chain.
/// - `chain_id`: the ID of the target chain.
/// - `gas_dropoff_amount_micro`: the amount of target token the user wants, in µ-target-token.
pub fn calculate_total_fee(
    config: &TbrConfigState,
    chain_config: &ChainConfigState,
    oracle_evm_prices: &EvmPricesAccount,
    oracle_config: &PriceOracleConfigAccount,
    dropoff_amount_micro: u32,
) -> Result<u64> {
    check_prices_are_set(oracle_evm_prices)?;

    /*
    msg!(
        "Values:
    EVM transaction gas: {}Gas
    EVM gas price: {}Mwei/gas
    EVM transaction size: {}Bytes
    EVM price per byte: {}Mwei/byte
    Dropoff amount: {}µToken
    Gas token price: {}µUSD/Token
    Relayer fee: {}µUSD
    Sol price: {}µUSD/SOL",
        config.evm_transaction_gas,
        oracle_evm_prices.gas_price,
        config.evm_transaction_size,
        oracle_evm_prices.price_per_byte,
        dropoff_amount_micro,
        oracle_evm_prices.gas_token_price,
        chain_config.relayer_fee_micro_usd,
        oracle_config.sol_price,
    );
    */

    // Mwei = gas * Mwei/gas + bytes * Mwei/byte + µToken * Mwei/µToken
    let total_fees_mwei = config.evm_transaction_gas * u64::from(oracle_evm_prices.gas_price)
        + config.evm_transaction_size * u64::from(oracle_evm_prices.price_per_byte)
        + u64::from(dropoff_amount_micro) * MWEI_PER_MICRO_ETH;

    // μusd = Mwei * μusd/Token / Mwei/Token + μusd)
    let total_fees_micro_usd = u64::try_from(
        u128::from(total_fees_mwei) * u128::from(oracle_evm_prices.gas_token_price) / MWEI_PER_ETH,
    )
    .expect("Overflow")
        + u64::from(chain_config.relayer_fee_micro_usd);

<<<<<<< HEAD
    // µSOL/SOL * μusd / μusd/SOL
=======
    // lamports/SOL * μusd / μusd/SOL
>>>>>>> 75d6ca24
    Ok((LAMPORTS_PER_SOL * total_fees_micro_usd) / oracle_config.sol_price)
}

/// This is a basic security against a wrong manip, to be sure that the prices
/// have been set correctly.
fn check_prices_are_set(evm_prices: &EvmPricesAccount) -> Result<()> {
    require_neq!(
        evm_prices.gas_price,
        0,
        TokenBridgeRelayerError::EvmChainPriceNotSet
    );
    require_neq!(
        evm_prices.gas_token_price,
        0,
        TokenBridgeRelayerError::EvmChainPriceNotSet
    );

    // We don't need to check the SOL price, because it will generate a division by 0

    Ok(())
}

/// Creates a closure allowing to verify that a native/wrapped transfer is indeed
/// what it pretends to be.
pub fn create_native_check(
    mint_authority: COption<Pubkey>,
) -> impl Fn(bool) -> TokenBridgeRelayerResult<bool> {
    let is_wormhole_mint = mint_authority == COption::Some(crate::WORMHOLE_MINT_AUTHORITY);

    return move |expected_native| {
        // Valid values: either:
        // - The transfer is native and the mint is not the Wormhole one;
        // - Or the transfer is wrapped and the mint is the Wormhole one.
        (expected_native != is_wormhole_mint)
            .then_some(expected_native)
            .ok_or(TokenBridgeRelayerError::WrongMintAuthority)
    };
}<|MERGE_RESOLUTION|>--- conflicted
+++ resolved
@@ -66,11 +66,7 @@
     .expect("Overflow")
         + u64::from(chain_config.relayer_fee_micro_usd);
 
-<<<<<<< HEAD
-    // µSOL/SOL * μusd / μusd/SOL
-=======
     // lamports/SOL * μusd / μusd/SOL
->>>>>>> 75d6ca24
     Ok((LAMPORTS_PER_SOL * total_fees_micro_usd) / oracle_config.sol_price)
 }
 
