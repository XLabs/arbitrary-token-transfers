mod error;
mod message;
mod processor;
mod state;
mod utils;

use anchor_lang::prelude::*;
use processor::*;

cfg_if::cfg_if! {
    if #[cfg(feature = "mainnet")] {
        declare_id!("AtTrxsPbTfBhC9uwwJGJbkFMux78t5EWTAXAbwUW8yC7");
        const WORMHOLE_MINT_AUTHORITY: Pubkey = anchor_lang::pubkey!("BCD75RNBHrJJpW4dXVagL5mPjzRLnVZq4YirJdjEYMV7");
    } else if #[cfg(feature = "solana-devnet")] {
        declare_id!("ATT7enfWTMV4dDTe2NQ2yBaTByuXXwrYRznsioQEUW6r");
        const WORMHOLE_MINT_AUTHORITY: Pubkey = anchor_lang::pubkey!("rRsXLHe7sBHdyKU3KY3wbcgWvoT1Ntqudf6e9PKusgb");
    } else if #[cfg(feature = "tilt-devnet")] {
        declare_id!("46kv4wCpfEtLsHPDh4zm7jJb2pVdvke8Pj2ABYYJotFD");
        const WORMHOLE_MINT_AUTHORITY: Pubkey = anchor_lang::pubkey!("8P2wAnHr2t4pAVEyJftzz7k6wuCE7aP1VugNwehzCJJY");
    } else if #[cfg(feature = "localnet")] {
        declare_id!("7TLiBkpDGshV4o3jmacTCx93CLkmo3VjZ111AsijN9f8");
        const WORMHOLE_MINT_AUTHORITY: Pubkey = anchor_lang::pubkey!("BCD75RNBHrJJpW4dXVagL5mPjzRLnVZq4YirJdjEYMV7");
    }
}

pub mod constant {
    use anchor_lang::prelude::*;

    #[constant]
    pub const SEED_PREFIX_BRIDGED: &[u8] = b"bridged";

    #[constant]
    pub const SEED_PREFIX_TEMPORARY: &[u8] = b"tmp";
}

#[program]
pub mod token_bridge_relayer {
    use super::*;

    pub fn initialize<'a, 'b, 'c, 'info>(
        ctx: Context<'a, 'b, 'c, 'info, Initialize<'info>>,
        fee_recipient: Pubkey,
        admins: Vec<Pubkey>,
    ) -> Result<()> {
        processor::initialize(ctx, fee_recipient, admins)
    }

    /* Roles */

    /// Updates the owner account. This needs to be either cancelled or approved.
    pub fn submit_owner_transfer_request(
        ctx: Context<SubmitOwnerTransfer>,
        new_owner: Pubkey,
    ) -> Result<()> {
        processor::submit_owner_transfer_request(ctx, new_owner)
    }

    /// The new owner confirms to be so.
    pub fn confirm_owner_transfer_request(ctx: Context<ConfirmOwnerTransfer>) -> Result<()> {
        processor::confirm_owner_transfer_request(ctx)
    }

    /// The owner role transfer is cancelled by the current one.
    pub fn cancel_owner_transfer_request(ctx: Context<CancelOwnerTransfer>) -> Result<()> {
        processor::cancel_owner_transfer_request(ctx)
    }

    /// Adds a new admin account.
    pub fn add_admin(ctx: Context<AddAdmin>, new_admin: Pubkey) -> Result<()> {
        processor::add_admin(ctx, new_admin)
    }

    /// Removes a previously added admin account.
    pub fn remove_admin(ctx: Context<RemoveAdmin>) -> Result<()> {
        processor::remove_admin(ctx)
    }

    /* Peer management */

    /// Register a new peer for the given chain. If this peer is the first one to be registered
    /// on this chain,  it becomes the canonical peer for this chain.
    ///
    /// # Authorization
    ///
    /// Owner or Admin.
    pub fn register_peer(
        ctx: Context<RegisterPeer>,
        chain_id: u16,
        peer_address: [u8; 32],
    ) -> Result<()> {
        processor::register_peer(ctx, chain_id, peer_address)
    }

    /// Set a different peer as canonical.
    ///
    /// # Authorization
    ///
    /// Owner.
    pub fn update_canonical_peer(ctx: Context<UpdateCanonicalPeer>) -> Result<()> {
        processor::update_canonical_peer(ctx)
    }

    /* Chain config */

    /// Forbids or allows any outbound transfer, *i.e.* from this chain.
    ///
    /// # Authorization
    ///
    /// Owner or Admin.
    pub fn set_pause_for_outbound_transfers(
        ctx: Context<UpdateChainConfig>,
        paused: bool,
    ) -> Result<()> {
        processor::set_pause_for_outbound_transfers(ctx, paused)
    }

    /// What is the maximum allowed gas dropoff for this chain.
    ///
    /// # Authorization
    ///
    /// Owner or Admin.
    pub fn update_max_gas_dropoff(
        ctx: Context<UpdateChainConfig>,
        max_gas_dropoff_micro_token: u32,
    ) -> Result<()> {
        processor::update_max_gas_dropoff(ctx, max_gas_dropoff_micro_token)
    }

    /// Updates the value of the relayer fee, *i.e.* the flat USD amount
    /// to pay for a transfer to be done.
    ///
    /// # Authorization
    ///
    /// Owner or Admin.
    pub fn update_relayer_fee(
        ctx: Context<UpdateChainConfig>,
        relayer_fee_micro_usd: u32,
    ) -> Result<()> {
        processor::update_relayer_fee(ctx, relayer_fee_micro_usd)
    }

    /* Config update */

    /// Updates the account to which the fees will be sent.
    ///
    /// # Authorization
    ///
    /// Owner or Admin.
    pub fn update_fee_recipient(
        ctx: Context<UpdateTbrConfig>,
        new_fee_recipient: Pubkey,
    ) -> Result<()> {
        processor::update_fee_recipient(ctx, new_fee_recipient)
    }

    /// Updates the transaction size of the EVM receiving side.
    ///
    /// # Authorization
    ///
    /// Owner or Admin.
    pub fn update_evm_transaction_config(
        ctx: Context<UpdateTbrConfig>,
        evm_transaction_gas: u64,
        evm_transaction_size: u64,
    ) -> Result<()> {
        processor::update_evm_transaction_config(ctx, evm_transaction_gas, evm_transaction_size)
    }

    /* Transfers */

    /// # Parameters
    ///
    /// - `dropoff_amount_micro`: the dropoff in µ-target-token.
<<<<<<< HEAD
    /// - `max_fee_klam`: the maximum fee the user is willing to pay, in lamports.
=======
    /// - `max_fee_lamports`: the maximum fee the user is willing to pay, in lamports.
>>>>>>> 75d6ca24
    pub fn transfer_tokens(
        ctx: Context<OutboundTransfer>,
        recipient_address: [u8; 32],
        transferred_amount: u64,
        unwrap_intent: bool,
        dropoff_amount_micro: u32,
        max_fee_lamports: u64,
    ) -> Result<()> {
        processor::transfer_tokens(
            ctx,
            transferred_amount,
            unwrap_intent,
            dropoff_amount_micro,
            max_fee_lamports,
            recipient_address,
        )
    }

    /// Complete a transfer initiated from another chain.
    pub fn complete_transfer(ctx: Context<CompleteTransfer>, _vaa_hash: [u8; 32]) -> Result<()> {
        processor::complete_transfer(ctx)
    }

    /* Helpers */

    /// Returns a quote for a transfer, in µUSD.
    pub fn relaying_fee(ctx: Context<QuoteQuery>, dropoff_amount_micro: u32) -> Result<u64> {
        processor::relaying_fee(ctx, dropoff_amount_micro)
    }
}<|MERGE_RESOLUTION|>--- conflicted
+++ resolved
@@ -171,11 +171,7 @@
     /// # Parameters
     ///
     /// - `dropoff_amount_micro`: the dropoff in µ-target-token.
-<<<<<<< HEAD
-    /// - `max_fee_klam`: the maximum fee the user is willing to pay, in lamports.
-=======
     /// - `max_fee_lamports`: the maximum fee the user is willing to pay, in lamports.
->>>>>>> 75d6ca24
     pub fn transfer_tokens(
         ctx: Context<OutboundTransfer>,
         recipient_address: [u8; 32],
