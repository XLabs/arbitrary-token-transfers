--- conflicted
+++ resolved
@@ -1,11 +1,6 @@
-<<<<<<< HEAD
 import { AnchorError } from "@coral-xyz/anchor";
 import { assertResolveFailure } from "./utils/helpers.js";
 import { describe } from "mocha";
-=======
-import { AnchorError } from '@coral-xyz/anchor';
-import { assertResolveFailure } from './utils/helpers';
->>>>>>> d43c300f
 
 describe('promise failure helper', () => {
   it('Fails when promise resolves', (done) => {
