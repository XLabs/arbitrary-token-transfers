{
  "name": "solana",
  "scripts": {
    "lint:fix": "prettier */*.js \"*/**/*{.js,.ts}\" -w",
    "lint": "prettier */*.js \"*/**/*{.js,.ts}\" --check",
<<<<<<< HEAD
    "test": "anchor test",
    "clean": "rm -r ts-build build",
    "build": "yarn ../sdk/solana/ build && tsc --project tsconfig.json"
=======
    "build:devnet": "anchor build -- --features solana-devnet && rm ../sdk/solana/tbrv3/idl/token_bridge_relayer.json && cp ../target/idl/token_bridge_relayer.json ../sdk/solana/tbrv3/idl",
    "build": "anchor build && rm ../sdk/solana/tbrv3/idl/token_bridge_relayer.json && cp ../target/idl/token_bridge_relayer.json ../sdk/solana/tbrv3/idl",
    "clean": "rm -rf ../target/idl ../target/types",
    "test": "anchor test"
>>>>>>> 93aa68b6
  },
  "type": "module",
  "dependencies": {
    "@coral-xyz/anchor": "^0.30.1",
    "@solana/web3.js": "^1.95.3",
    "@types/chai": "^4.3.19",
    "@types/mocha": "8.*",
    "@wormhole-foundation/sdk-base": "^0.10.7",
    "@xlabs-xyz/solana-arbitrary-token-transfers": "workspace:^",
    "chai": "^5.1.1",
    "mocha": "8.*",
    "ts-mocha": "8.*",
    "typescript": "^5.6.2"
  }
}<|MERGE_RESOLUTION|>--- conflicted
+++ resolved
@@ -3,16 +3,10 @@
   "scripts": {
     "lint:fix": "prettier */*.js \"*/**/*{.js,.ts}\" -w",
     "lint": "prettier */*.js \"*/**/*{.js,.ts}\" --check",
-<<<<<<< HEAD
-    "test": "anchor test",
-    "clean": "rm -r ts-build build",
-    "build": "yarn ../sdk/solana/ build && tsc --project tsconfig.json"
-=======
     "build:devnet": "anchor build -- --features solana-devnet && rm ../sdk/solana/tbrv3/idl/token_bridge_relayer.json && cp ../target/idl/token_bridge_relayer.json ../sdk/solana/tbrv3/idl",
     "build": "anchor build && rm ../sdk/solana/tbrv3/idl/token_bridge_relayer.json && cp ../target/idl/token_bridge_relayer.json ../sdk/solana/tbrv3/idl",
     "clean": "rm -rf ../target/idl ../target/types",
     "test": "anchor test"
->>>>>>> 93aa68b6
   },
   "type": "module",
   "dependencies": {
