--- conflicted
+++ resolved
@@ -2,13 +2,9 @@
   "scripts": {
     "lint:fix": "prettier */*.js \"*/**/*{.js,.ts}\" -w",
     "lint": "prettier */*.js \"*/**/*{.js,.ts}\" --check",
-<<<<<<< HEAD
     "test": "anchor test",
-    "clean": "rm -r ts-build build"
-=======
-    "build": "yarn ../sdk/solana/ build && tsc --project tsconfig.json",
-    "test": "anchor test"
->>>>>>> dc7a8cae
+    "clean": "rm -r ts-build build",
+    "build": "yarn ../sdk/solana/ build && tsc --project tsconfig.json"
   },
   "type": "module",
   "dependencies": {
