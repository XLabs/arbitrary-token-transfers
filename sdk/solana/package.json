--- conflicted
+++ resolved
@@ -16,15 +16,9 @@
     "ts-build"
   ],
   "scripts": {
-<<<<<<< HEAD
-    "build": "tsc -p ./tsconfig.json && tsup",
-    "prettier": "prettier --write .",
-    "clean": "rm -r ts-build build"
-=======
     "build:ts": "tsc --noEmit -p ./tsconfig.json && tsup",
     "build": "yarn run build:ts",
     "prettier": "prettier --write ."
->>>>>>> e3604aea
   },
   "dependencies": {
     "@coral-xyz/anchor": "^0.30.1",
