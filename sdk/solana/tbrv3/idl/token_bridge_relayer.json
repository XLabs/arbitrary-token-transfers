--- conflicted
+++ resolved
@@ -24,13 +24,6 @@
       ],
       "accounts": [
         {
-<<<<<<< HEAD
-          "name": "signer",
-          "docs": [
-            "The signer may be the owner, pending owner or admin, depending on the operation."
-          ],
-          "signer": true
-=======
           "name": "owner",
           "docs": [
             "The signer must be the owner."
@@ -40,22 +33,13 @@
           "relations": [
             "tbr_config"
           ]
->>>>>>> 3fd18e40
         },
         {
           "name": "tbr_config",
           "docs": [
-<<<<<<< HEAD
-            "Program Config account. This program requires that the [`signer`] specified",
-            "in the context equals a pubkey specified in this account. Mutable,",
-            "because we will update roles depending on the operation."
-          ],
-          "writable": true,
-=======
             "Program Config account. This program requires that the [`owner`] specified",
             "in the context equals the owner role stored in the config."
           ],
->>>>>>> 3fd18e40
           "pda": {
             "seeds": [
               {
@@ -73,8 +57,6 @@
               }
             ]
           }
-<<<<<<< HEAD
-=======
         },
         {
           "name": "admin_badge",
@@ -101,7 +83,6 @@
         {
           "name": "system_program",
           "address": "11111111111111111111111111111111"
->>>>>>> 3fd18e40
         }
       ],
       "args": [
@@ -1036,194 +1017,6 @@
       ]
     },
     {
-      "name": "relaying_fee",
-      "docs": [
-        "Returns a quote for a transfer."
-      ],
-      "discriminator": [
-        140,
-        90,
-        50,
-        203,
-        107,
-        172,
-        183,
-        250
-      ],
-      "accounts": [
-        {
-          "name": "payer",
-          "writable": true,
-          "signer": true
-        },
-        {
-          "name": "tbr_config",
-          "docs": [
-            "This program's config."
-          ],
-          "pda": {
-            "seeds": [
-              {
-                "kind": "const",
-                "value": [
-                  114,
-                  101,
-                  100,
-                  101,
-                  101,
-                  109,
-                  101,
-                  114
-                ]
-              }
-            ]
-          }
-        },
-        {
-          "name": "chain_config",
-          "docs": [
-            "The peer config. We need to verify that the transfer is sent to the",
-            "canonical peer."
-          ],
-          "pda": {
-            "seeds": [
-              {
-                "kind": "const",
-                "value": [
-                  99,
-                  104,
-                  97,
-                  105,
-                  110,
-                  99,
-                  111,
-                  110,
-                  102,
-                  105,
-                  103
-                ]
-              },
-              {
-                "kind": "arg",
-                "path": "chain_id"
-              }
-            ]
-          }
-        },
-        {
-          "name": "oracle_config",
-          "pda": {
-            "seeds": [
-              {
-                "kind": "const",
-                "value": [
-                  99,
-                  111,
-                  110,
-                  102,
-                  105,
-                  103
-                ]
-              }
-            ]
-          }
-        },
-        {
-          "name": "oracle_evm_prices",
-          "pda": {
-            "seeds": [
-              {
-                "kind": "const",
-                "value": [
-                  101,
-                  118,
-                  109,
-                  112,
-                  114,
-                  105,
-                  99,
-                  101,
-                  115
-                ]
-              },
-              {
-                "kind": "arg",
-                "path": "chain_id"
-              }
-            ]
-          }
-        }
-      ],
-      "args": [
-        {
-          "name": "_chain_id",
-          "type": "u16"
-        },
-        {
-          "name": "dropoff_amount",
-          "type": "u64"
-        }
-      ],
-      "returns": "u64"
-    },
-    {
-      "name": "remove_admin",
-      "docs": [
-        "Removes a previously added admin account."
-      ],
-      "discriminator": [
-        74,
-        202,
-        71,
-        106,
-        252,
-        31,
-        72,
-        183
-      ],
-      "accounts": [
-        {
-          "name": "signer",
-          "docs": [
-            "The signer may be the owner, pending owner or admin, depending on the operation."
-          ],
-          "signer": true
-        },
-        {
-          "name": "tbr_config",
-          "docs": [
-            "Program Config account. This program requires that the [`signer`] specified",
-            "in the context equals a pubkey specified in this account. Mutable,",
-            "because we will update roles depending on the operation."
-          ],
-          "writable": true,
-          "pda": {
-            "seeds": [
-              {
-                "kind": "const",
-                "value": [
-                  114,
-                  101,
-                  100,
-                  101,
-                  101,
-                  109,
-                  101,
-                  114
-                ]
-              }
-            ]
-          }
-        }
-      ],
-      "args": [
-        {
-          "name": "new_admin",
-          "type": "pubkey"
-        }
-      ]
-    },
-    {
       "name": "set_pause_for_outbound_transfers",
       "docs": [
         "Forbids or allows any outbound transfer, *i.e.* from this chain.",
@@ -1726,24 +1519,14 @@
         {
           "name": "unwrap_intent",
           "type": "bool"
-<<<<<<< HEAD
-        },
-        {
-          "name": "gas_dropoff_amount",
-          "type": "u64"
-=======
->>>>>>> 3fd18e40
         },
         {
           "name": "gas_dropoff_amount_mwei",
           "type": "u64"
-<<<<<<< HEAD
-=======
         },
         {
           "name": "max_fee_klam",
           "type": "u64"
->>>>>>> 3fd18e40
         }
       ]
     },
@@ -2469,20 +2252,12 @@
       "msg": "AlreadyRedeemed"
     },
     {
-<<<<<<< HEAD
-      "code": 6018,
-=======
       "code": 6017,
->>>>>>> 3fd18e40
       "name": "EvmChainPriceNotSet",
       "msg": "EvmChainPriceNotSet"
     },
     {
-<<<<<<< HEAD
-      "code": 6019,
-=======
       "code": 6018,
->>>>>>> 3fd18e40
       "name": "PausedTransfers",
       "msg": "PausedTransfers"
     }
