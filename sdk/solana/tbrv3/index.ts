--- conflicted
+++ resolved
@@ -1,13 +1,3 @@
-<<<<<<< HEAD
-import * as anchor from "@coral-xyz/anchor";
-import { Program, web3 } from "@coral-xyz/anchor";
-import { PublicKey, Connection, SystemProgram } from "@solana/web3.js";
-import { Chain, chainToChainId, encoding } from "@wormhole-foundation/sdk-base";
-import { SolanaPriceOracleClient } from "@xlabs/solana-price-oracle-sdk";
-
-import { TokenBridgeRelayer } from "./idl/token_bridge_relayer.js";
-import IDL from "./idl/token_bridge_relayer.json" with { type: "json" };
-=======
 import * as anchor from '@coral-xyz/anchor';
 import { Program, web3 } from '@coral-xyz/anchor';
 import {
@@ -19,7 +9,6 @@
 import * as borsh from 'borsh';
 import { Chain, chainToChainId, encoding } from '@wormhole-foundation/sdk-base';
 import { VAA } from '@wormhole-foundation/sdk-definitions';
->>>>>>> 8b183de9
 import {
   getTransferNativeWithPayloadCpiAccounts,
   getTransferWrappedWithPayloadCpiAccounts,
@@ -34,7 +23,6 @@
 // Export IDL
 export * from './idl/token_bridge_relayer.js';
 export const idl = IDL;
-export { SolanaPriceOracleClient } from '@xlabs/solana-price-oracle-sdk';
 
 /**
  * 32 bytes.
@@ -83,18 +71,10 @@
 }
 
 export class TbrClient {
-<<<<<<< HEAD
-  private _connection: Connection;
-  private readonly program: anchor.Program<TokenBridgeRelayer>;
-  public priceOracleClient: SolanaPriceOracleClient;
-  private tokenBridgeProgramId: PublicKey;
-  private wormholeProgramId: PublicKey;
-=======
   public readonly program: anchor.Program<TokenBridgeRelayer>;
   private readonly priceOracleClient: SolanaPriceOracleClient;
   private readonly tokenBridgeProgramId: PublicKey;
   private readonly wormholeProgramId: PublicKey;
->>>>>>> 8b183de9
 
   constructor(
     provider: anchor.Provider,
