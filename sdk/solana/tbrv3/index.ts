import { BN, Provider, IdlAccounts } from '@coral-xyz/anchor';
import { Program, web3 } from '@coral-xyz/anchor';
import {
  PublicKey,
  Connection,
  SystemProgram,
  VersionedTransactionResponse,
} from '@solana/web3.js';
import * as borsh from 'borsh';
import { Chain, chainToChainId, encoding } from '@wormhole-foundation/sdk-base';
import { UniversalAddress } from '@wormhole-foundation/sdk-definitions';
import {
  getTransferNativeWithPayloadCpiAccounts,
  getTransferWrappedWithPayloadCpiAccounts,
  getCompleteTransferNativeWithPayloadCpiAccounts,
  getCompleteTransferWrappedWithPayloadCpiAccounts,
} from '@wormhole-foundation/sdk-solana-tokenbridge';
import { SolanaPriceOracleClient } from '@xlabs/solana-price-oracle-sdk';

import { TokenBridgeRelayer } from './idl/token_bridge_relayer.js';
import IDL from '../../../target/idl/token_bridge_relayer.json' with { type: 'json' };
import { deserializeTbrV3Message, VaaMessage } from 'common-arbitrary-token-transfer';

// Export IDL
export * from './idl/token_bridge_relayer.js';
export const idl = IDL;
export { SolanaPriceOracleClient } from '@xlabs/solana-price-oracle-sdk';
export type { VaaMessage } from 'common-arbitrary-token-transfer';

export interface WormholeAddress {
  chain: Chain;
  address: UniversalAddress;
}

export interface TransferNativeParameters {
  recipient: WormholeAddress;
  mint: PublicKey;
  tokenAccount: PublicKey;
  transferredAmount: BN;
  gasDropoffAmount: number;
  maxFeeKlamports: BN;
  unwrapIntent: boolean;
}

export interface TransferWrappedParameters {
  recipient: WormholeAddress;
  token: WormholeAddress;
  userTokenAccount: PublicKey;
  transferredAmount: BN;
  gasDropoffAmount: number;
  maxFeeKlamports: BN;
  unwrapIntent: boolean;
}

export type TbrConfigAccount = IdlAccounts<TokenBridgeRelayer>['tbrConfigState'];
export type ChainConfigAccount = IdlAccounts<TokenBridgeRelayer>['chainConfigState'];
export type PeerAccount = IdlAccounts<TokenBridgeRelayer>['peerState'];
export type SignerSequenceAccount = IdlAccounts<TokenBridgeRelayer>['signerSequenceState'];
export type AdminAccount = IdlAccounts<TokenBridgeRelayer>['adminState'];

/**
 * Transforms a `UniversalAddress` into an array of numbers `number[]`.
 */
export const uaToArray = (ua: UniversalAddress): number[] => Array.from(ua.toUint8Array());

export class SolanaTokenBridgeRelayer {
  public readonly program: Program<TokenBridgeRelayer>;
  private readonly priceOracleClient: SolanaPriceOracleClient;
  private readonly tokenBridgeProgramId: PublicKey;
  private readonly wormholeProgramId: PublicKey;

  constructor(
    provider: Provider,
    {
      tokenBridgeProgramId,
      wormholeProgramId,
    }: { tokenBridgeProgramId: PublicKey; wormholeProgramId: PublicKey },
  ) {
    this.program = new Program(IDL as any, provider);
    this.priceOracleClient = new SolanaPriceOracleClient(provider.connection);
    this.tokenBridgeProgramId = tokenBridgeProgramId;
    this.wormholeProgramId = wormholeProgramId;
  }

  get connection(): Connection {
    return this.program.provider.connection;
  }

  get address() {
    return {
      config: () => pda.tbrConfig(this.program.programId),
      chainConfig: (chain: Chain) => pda.chainConfig(this.program.programId, chain),
      peer: (chain: Chain, peerAddress: UniversalAddress) =>
        pda.peer(this.program.programId, chain, peerAddress),
      signerSequence: (signer: PublicKey) => pda.signerSequence(this.program.programId, signer),
      adminBadge: (admin: PublicKey) => pda.admin(this.program.programId, admin),
    };
  }

  get read() {
    return {
      config: () => this.program.account.tbrConfigState.fetch(this.address.config()),
      chainConfig: (chain: Chain) =>
        this.program.account.chainConfigState.fetch(this.address.chainConfig(chain)),
      peer: (chain: Chain, peerAddress: UniversalAddress) =>
        this.program.account.peerState.fetch(this.address.peer(chain, peerAddress)),
      signerSequence: (signer: PublicKey) =>
        this.program.account.signerSequenceState.fetch(this.address.signerSequence(signer)),
      adminBadge: (admin: PublicKey) =>
        this.program.account.adminState.fetch(this.address.adminBadge(admin)),
    };
  }

  private async payerSequenceNumber(payer: PublicKey): Promise<anchor.BN> {
    const impl = async (payer: PublicKey) => {
      try {
        return (await this.read.signerSequence(payer)).value;
      } catch {
        return new anchor.BN(0);
      }
    };

    const sequenceNumber = await impl(payer);
    console.debug({ payerSequenceNumber: sequenceNumber.toString() });
    return sequenceNumber;
  }

  /* Initialize */

  async initialize(owner: PublicKey): Promise<web3.TransactionInstruction> {
    return this.program.methods
      .initialize()
      .accounts({
        owner,
      })
      .instruction();
  }

  /* Roles */

  async submitOwnerTransferRequest(
    owner: PublicKey,
    newOwner: PublicKey,
  ): Promise<web3.TransactionInstruction> {
    return this.program.methods
      .submitOwnerTransferRequest(newOwner)
      .accounts({
        owner,
      })
      .instruction();
  }

  async confirmOwnerTransferRequest(newOwner: PublicKey): Promise<web3.TransactionInstruction> {
    const previousOwner = (await this.read.config()).owner;

    return this.program.methods
      .confirmOwnerTransferRequest()
      .accounts({
        newOwner,
        previousOwner,
      })
      .instruction();
  }

  async cancelOwnerTransferRequest(owner: PublicKey): Promise<web3.TransactionInstruction> {
    return this.program.methods
      .cancelOwnerTransferRequest()
      .accounts({
        owner,
      })
      .instruction();
  }

  async addAdmin(owner: PublicKey, newAdmin: PublicKey): Promise<web3.TransactionInstruction> {
    return this.program.methods
      .addAdmin(newAdmin)
      .accountsStrict({
        owner,
        tbrConfig: this.address.config(),
        adminBadge: this.address.adminBadge(newAdmin),
        systemProgram: SystemProgram.programId,
      })
      .instruction();
  }

  async removeAdmin(
    signer: PublicKey,
    adminToRemove: PublicKey,
  ): Promise<web3.TransactionInstruction> {
    return this.program.methods
      .removeAdmin(adminToRemove)
      .accountsStrict({
        signer,
        adminBadge: this.address.adminBadge(signer),
        tbrConfig: this.address.config(),
        adminBadgeToBeRemoved: this.address.adminBadge(adminToRemove),
      })
      .instruction();
  }

  /* Peer management */

  async registerPeer(
    signer: PublicKey,
    chain: Chain,
    peerAddress: UniversalAddress,
  ): Promise<web3.TransactionInstruction> {
    return this.program.methods
      .registerPeer(chainToChainId(chain), uaToArray(peerAddress))
      .accountsStrict({
        signer,
        adminBadge: this.address.adminBadge(signer),
        tbrConfig: this.address.config(),
        peer: this.address.peer(chain, peerAddress),
        chainConfig: this.address.chainConfig(chain),
        systemProgram: SystemProgram.programId,
      })
      .instruction();
  }

  async updateCanonicalPeer(
    signer: PublicKey,
    chain: Chain,
    peerAddress: UniversalAddress,
  ): Promise<web3.TransactionInstruction> {
    return this.program.methods
      .updateCanonicalPeer(chainToChainId(chain), uaToArray(peerAddress))
      .accountsStrict({
        owner: signer,
        tbrConfig: this.address.config(),
        peer: this.address.peer(chain, peerAddress),
        chainConfig: this.address.chainConfig(chain),
        systemProgram: SystemProgram.programId,
      })
      .instruction();
  }

  /* Chain config update */

  async setPauseForOutboundTransfers(
    signer: PublicKey,
    chain: Chain,
    paused: boolean,
  ): Promise<web3.TransactionInstruction> {
    return this.program.methods
      .setPauseForOutboundTransfers(chainToChainId(chain), paused)
      .accountsStrict({
        signer,
        adminBadge: this.address.adminBadge(signer),
        chainConfig: this.address.chainConfig(chain),
        tbrConfig: this.address.config(),
      })
      .instruction();
  }

  async updateMaxGasDropoff(
    signer: PublicKey,
    chain: Chain,
    maxGasDropoff: number,
  ): Promise<web3.TransactionInstruction> {
    return this.program.methods
      .updateMaxGasDropoff(chainToChainId(chain), maxGasDropoff)
      .accountsStrict({
        signer,
        adminBadge: this.address.adminBadge(signer),
        chainConfig: this.address.chainConfig(chain),
        tbrConfig: this.address.config(),
      })
      .instruction();
  }

  async updateRelayerFee(
    signer: PublicKey,
    chain: Chain,
    relayerFee: number,
  ): Promise<web3.TransactionInstruction> {
    return this.program.methods
      .updateRelayerFee(chainToChainId(chain), relayerFee)
      .accountsStrict({
        signer,
        adminBadge: this.address.adminBadge(signer),
        chainConfig: this.address.chainConfig(chain),
        tbrConfig: this.address.config(),
      })
      .instruction();
  }

  /* Config update */

  async updateFeeRecipient(
    signer: PublicKey,
    newFeeRecipient: PublicKey,
  ): Promise<web3.TransactionInstruction> {
    return this.program.methods
      .updateFeeRecipient(newFeeRecipient)
      .accounts({
        signer,
      })
      .instruction();
  }

  async updateEvmTransactionConfig(
    signer: PublicKey,
    evmTransactionGas: BN,
    evmTransactionSize: BN,
  ): Promise<web3.TransactionInstruction> {
    return this.program.methods
      .updateEvmTransactionConfig(evmTransactionGas, evmTransactionSize)
      .accounts({
        signer,
      })
      .instruction();
  }

  /* Transfers */

  async transferNativeTokens(
    signer: PublicKey,
    params: TransferNativeParameters,
  ): Promise<web3.TransactionInstruction> {
    const {
      recipient,
      mint,
      tokenAccount: userTokenAccount,
      transferredAmount,
      gasDropoffAmount,
      maxFeeKlamports: maxFeeSol,
      unwrapIntent,
    } = params;

    const { feeRecipient } = await this.read.config();
<<<<<<< HEAD
    let payerSequenceNumber = new BN(0);

    try {
      payerSequenceNumber = (await this.read.signerSequence(signer)).value;
    } catch {
      console.log("failed!!!");
    }

    console.log("payerSequenceNumber", payerSequenceNumber.toString());
=======
    const payerSequenceNumber = await this.payerSequenceNumber(signer);
>>>>>>> e3604aea

    const tokenBridgeAccounts = transferNativeTokenBridgeAccounts({
      programId: this.program.programId,
      tokenBridgeProgramId: this.tokenBridgeProgramId,
      wormholeProgramId: this.wormholeProgramId,
      mint,
    });

    return this.program.methods
      .transferTokens(
        chainToChainId(recipient.chain),
        uaToArray(recipient.address),
        transferredAmount,
        unwrapIntent,
        gasDropoffAmount,
        maxFeeSol,
      )
      .accountsPartial({
        payer: signer,
        tbrConfig: this.address.config(),
        chainConfig: this.address.chainConfig(recipient.chain),
        mint,
        userTokenAccount,
        temporaryAccount: pda.temporary(this.program.programId, mint),
        feeRecipient,
        oracleConfig: this.priceOracleClient.address.config(),
        oracleEvmPrices: this.priceOracleClient.address.evmPrices(recipient.chain),
        ...tokenBridgeAccounts,
        wormholeMessage: pda.wormholeMessage(this.program.programId, signer, payerSequenceNumber),
        payerSequence: this.address.signerSequence(signer),
        tokenBridgeProgram: this.tokenBridgeProgramId,
        wormholeProgram: this.wormholeProgramId,
      })
      .instruction();
  }

  async transferWrappedTokens(
    signer: PublicKey,
    params: TransferWrappedParameters,
  ): Promise<web3.TransactionInstruction> {
    const {
      recipient,
      token,
      userTokenAccount,
      transferredAmount,
      gasDropoffAmount,
      maxFeeKlamports,
      unwrapIntent,
    } = params;

    const chainId = chainToChainId(recipient.chain);
    const { feeRecipient } = await this.read.config();
<<<<<<< HEAD
    let payerSequenceNumber = new BN(0);
    try {
      payerSequenceNumber = (await this.read.signerSequence(signer)).value;
    } catch {}
=======
    const payerSequenceNumber = await this.payerSequenceNumber(signer);
>>>>>>> e3604aea

    const tokenBridgeAccounts = transferWrappedTokenBridgeAccounts({
      programId: this.program.programId,
      tokenBridgeProgramId: this.tokenBridgeProgramId,
      wormholeProgramId: this.wormholeProgramId,
      tokenChain: chainToChainId(token.chain),
      tokenAddress: Buffer.from(token.address.toUint8Array()),
    });

    return this.program.methods
      .transferTokens(
        chainId,
        uaToArray(recipient.address),
        transferredAmount,
        unwrapIntent,
        gasDropoffAmount,
        maxFeeKlamports,
      )
      .accountsPartial({
        payer: signer,
        tbrConfig: this.address.config(),
        chainConfig: this.address.chainConfig(recipient.chain),
        userTokenAccount,
        temporaryAccount: pda.temporary(this.program.programId, tokenBridgeAccounts.mint),
        feeRecipient,
        oracleConfig: this.priceOracleClient.address.config(),
        oracleEvmPrices: this.priceOracleClient.address.evmPrices(recipient.chain),
        ...tokenBridgeAccounts,
        wormholeMessage: pda.wormholeMessage(this.program.programId, signer, payerSequenceNumber),
        payerSequence: this.address.signerSequence(signer),
        tokenBridgeProgram: this.tokenBridgeProgramId,
        wormholeProgram: this.wormholeProgramId,
      })
      .instruction();
  }

  /**
   *
   * @param signer
   * @param vaa
   * @param recipientTokenAccount The account receiving the SPL tokens.
   * @param recipient The account receiving the gas dropoff.
   */
  async completeNativeTransfer(
    signer: PublicKey,
    vaa: VaaMessage,
    recipientTokenAccount: PublicKey,
  ): Promise<web3.TransactionInstruction> {
    const tokenBridgeAccounts = completeNativeTokenBridgeAccounts({
      tokenBridgeProgramId: this.tokenBridgeProgramId,
      wormholeProgramId: this.wormholeProgramId,
      vaa,
    });
    const { recipient } = deserializeTbrV3Message(vaa);

    return this.program.methods
      .completeTransfer(Array.from(vaa.hash))
      .accountsPartial({
        payer: signer,
        tbrConfig: this.address.config(),
        recipientTokenAccount,
        recipient: new PublicKey(recipient.address),
        vaa: pda.vaa(this.wormholeProgramId, vaa.hash),
        temporaryAccount: pda.temporary(this.program.programId, tokenBridgeAccounts.mint),
        ...tokenBridgeAccounts,
        tokenBridgeProgram: this.tokenBridgeProgramId,
        wormholeProgram: this.wormholeProgramId,
        peer: pda.peer(this.program.programId, vaa.emitterChain, vaa.payload.from),
      })
      .instruction();
  }

  async completeWrappedTransfer(
    signer: PublicKey,
    vaa: VaaMessage,
    recipientTokenAccount: PublicKey,
  ): Promise<web3.TransactionInstruction> {
    const tokenBridgeAccounts = completeWrappedTokenBridgeAccounts({
      tokenBridgeProgramId: this.tokenBridgeProgramId,
      wormholeProgramId: this.wormholeProgramId,
      vaa,
    });
    const { recipient } = deserializeTbrV3Message(vaa);

    return this.program.methods
      .completeTransfer(Array.from(vaa.hash))
      .accountsPartial({
        payer: signer,
        tbrConfig: this.address.config(),
        recipientTokenAccount,
        recipient: new PublicKey(recipient.address),
        vaa: pda.vaa(this.wormholeProgramId, vaa.hash),
        temporaryAccount: pda.temporary(this.program.programId, tokenBridgeAccounts.mint),
        ...tokenBridgeAccounts,
        tokenBridgeProgram: this.tokenBridgeProgramId,
        wormholeProgram: this.wormholeProgramId,
        peer: pda.peer(this.program.programId, vaa.emitterChain, vaa.payload.from),
      })
      .instruction();
  }

  /* Queries */

  /**
   *
   * @param chain The target chain where the token will be sent to.
   * @param dropoffAmount The amount to send to the target chain.
   * @returns The fee to pay for the transfer in SOL.
   */
  async relayingFee(chain: Chain, dropoffAmount: number): Promise<number> {
    assertProvider(this.program.provider);

    const tx = await this.program.methods
      .relayingFee(chainToChainId(chain), dropoffAmount)
      .accountsStrict({
        payer: this.program.provider.publicKey,
        tbrConfig: this.address.config(),
        chainConfig: this.address.chainConfig(chain),
        oracleConfig: this.priceOracleClient.address.config(),
        oracleEvmPrices: this.priceOracleClient.address.evmPrices(chain),
      })
      .rpc({ commitment: 'confirmed' });
    const txResponse = await this.connection.getTransaction(tx, {
      commitment: 'confirmed',
      maxSupportedTransactionVersion: undefined,
    });
    const result = returnedDataFromTransaction<bigint>('u64', txResponse);

    return Number(result) / 1_000_000;
  }
}

const chainSeed = (chain: Chain) => encoding.bignum.toBytes(chainToChainId(chain), 2);
const pda = {
  tbrConfig: (programId: PublicKey) =>
    PublicKey.findProgramAddressSync([Buffer.from('config')], programId)[0],

  peer: (programId: PublicKey, chain: Chain, peerAddress: UniversalAddress) =>
    PublicKey.findProgramAddressSync(
      [Buffer.from('peer'), chainSeed(chain), peerAddress.toUint8Array()],
      programId,
    )[0],

  chainConfig: (programId: PublicKey, chain: Chain) =>
    PublicKey.findProgramAddressSync([Buffer.from('chainconfig'), chainSeed(chain)], programId)[0],

  signerSequence: (programId: PublicKey, signer: PublicKey) =>
    PublicKey.findProgramAddressSync([Buffer.from('seq'), signer.toBuffer()], programId)[0],

  admin: (programId: PublicKey, admin: PublicKey) =>
    PublicKey.findProgramAddressSync([Buffer.from('admin'), admin.toBuffer()], programId)[0],

  // Internal:

  temporary: (programId: PublicKey, mint: PublicKey) =>
    PublicKey.findProgramAddressSync([Buffer.from('tmp'), mint.toBuffer()], programId)[0],

  vaa: (programId: PublicKey, vaaHash: Uint8Array) =>
    PublicKey.findProgramAddressSync([Buffer.from('PostedVAA'), vaaHash], programId)[0],

<<<<<<< HEAD
  wormholeMessage: (
    programId: PublicKey,
    payer: PublicKey,
    payerSequence: BN,
  ): PublicKey => {
=======
  wormholeMessage: (programId: PublicKey, payer: PublicKey, payerSequence: anchor.BN) => {
>>>>>>> e3604aea
    const buf = Buffer.alloc(8);

    buf.writeBigInt64BE(BigInt(payerSequence.toString()), 0);

    return PublicKey.findProgramAddressSync(
      [Buffer.from('bridged'), payer.toBuffer(), buf],
      programId,
    )[0];
  },
};

function assertProvider(provider: Provider) {
  if (provider.sendAndConfirm === undefined) {
    throw new Error('The client must be created with a full provider to use this method');
  }
}

export function returnedDataFromTransaction<T>(
  schema: borsh.Schema,
  confirmedTransaction: VersionedTransactionResponse | null,
) {
  const prefix = 'Program return: ';
  const log = confirmedTransaction?.meta?.logMessages?.find((log) => log.startsWith(prefix));
  if (log === undefined) {
    throw new Error('Internal error: The transaction did not return any value');
  }
  // The line looks like 'Program return: <Public Key> <base64 encoded value>':
  const [, data] = log.slice(prefix.length).split(' ', 2);

  return borsh.deserialize(schema, Buffer.from(data, 'base64')) as T;
}

function transferNativeTokenBridgeAccounts(params: {
  programId: PublicKey;
  tokenBridgeProgramId: PublicKey;
  wormholeProgramId: PublicKey;
  mint: PublicKey;
}): {
  tokenBridgeConfig: PublicKey;
  tokenBridgeCustody: PublicKey;
  tokenBridgeAuthoritySigner: PublicKey;
  tokenBridgeCustodySigner: PublicKey;
  tokenBridgeWrappedMeta: null;
  wormholeBridge: PublicKey;
  tokenBridgeEmitter: PublicKey;
  tokenBridgeSequence: PublicKey;
  wormholeFeeCollector: PublicKey;
} {
  const { programId, tokenBridgeProgramId, wormholeProgramId, mint } = params;

  const {
    tokenBridgeConfig,
    tokenBridgeCustody,
    tokenBridgeAuthoritySigner,
    tokenBridgeCustodySigner,
    wormholeBridge,
    tokenBridgeEmitter,
    tokenBridgeSequence,
    wormholeFeeCollector,
  } = getTransferNativeWithPayloadCpiAccounts(
    programId,
    tokenBridgeProgramId,
    wormholeProgramId,
    PublicKey.default, // we don't need payer
    PublicKey.default, // we don't need message
    PublicKey.default, // we don't need fromTokenAccount
    mint,
  );

  return {
    tokenBridgeConfig,
    tokenBridgeCustody,
    tokenBridgeAuthoritySigner,
    tokenBridgeCustodySigner,
    tokenBridgeWrappedMeta: null,
    wormholeBridge,
    tokenBridgeEmitter,
    tokenBridgeSequence,
    wormholeFeeCollector,
  };
}

function transferWrappedTokenBridgeAccounts(params: {
  programId: PublicKey;
  tokenBridgeProgramId: PublicKey;
  wormholeProgramId: PublicKey;
  tokenChain: number;
  tokenAddress: Buffer;
}): {
  tokenBridgeConfig: PublicKey;
  tokenBridgeCustody: null;
  tokenBridgeAuthoritySigner: PublicKey;
  tokenBridgeCustodySigner: null;
  tokenBridgeWrappedMeta: PublicKey;
  wormholeBridge: PublicKey;
  tokenBridgeEmitter: PublicKey;
  tokenBridgeSequence: PublicKey;
  mint: PublicKey;
  wormholeFeeCollector: PublicKey;
} {
  const { programId, tokenBridgeProgramId, wormholeProgramId, tokenChain, tokenAddress } = params;

  const {
    tokenBridgeConfig,
    tokenBridgeAuthoritySigner,
    wormholeBridge,
    tokenBridgeEmitter,
    tokenBridgeSequence,
    tokenBridgeWrappedMeta,
    tokenBridgeWrappedMint,
    wormholeFeeCollector,
  } = getTransferWrappedWithPayloadCpiAccounts(
    programId,
    tokenBridgeProgramId,
    wormholeProgramId,
    PublicKey.default, // we don't need payer
    PublicKey.default, // we don't need message
    PublicKey.default, // we don't need fromTokenAccount
    tokenChain,
    tokenAddress,
  );

  return {
    tokenBridgeConfig,
    tokenBridgeCustody: null,
    tokenBridgeAuthoritySigner,
    tokenBridgeCustodySigner: null,
    tokenBridgeWrappedMeta,
    wormholeBridge,
    tokenBridgeEmitter,
    tokenBridgeSequence,
    mint: tokenBridgeWrappedMint,
    wormholeFeeCollector,
  };
}

function completeNativeTokenBridgeAccounts(params: {
  tokenBridgeProgramId: PublicKey;
  wormholeProgramId: PublicKey;
  vaa: VaaMessage;
}): {
  tokenBridgeConfig: PublicKey;
  tokenBridgeClaim: PublicKey;
  tokenBridgeForeignEndpoint: PublicKey;
  tokenBridgeCustody: PublicKey;
  tokenBridgeCustodySigner: PublicKey;
  tokenBridgeMintAuthority: null;
  tokenBridgeWrappedMeta: null;
  mint: PublicKey;
} {
  const { tokenBridgeProgramId, wormholeProgramId, vaa } = params;

  const {
    tokenBridgeConfig,
    tokenBridgeClaim,
    tokenBridgeForeignEndpoint,
    tokenBridgeCustody,
    tokenBridgeCustodySigner,
    mint,
  } = getCompleteTransferNativeWithPayloadCpiAccounts(
    tokenBridgeProgramId,
    wormholeProgramId,
    PublicKey.default,
    vaa,
    PublicKey.default,
  );

  return {
    tokenBridgeConfig,
    tokenBridgeClaim,
    tokenBridgeForeignEndpoint,
    tokenBridgeCustody,
    tokenBridgeCustodySigner,
    tokenBridgeMintAuthority: null,
    tokenBridgeWrappedMeta: null,
    mint,
  };
}

function completeWrappedTokenBridgeAccounts(params: {
  tokenBridgeProgramId: PublicKey;
  wormholeProgramId: PublicKey;
  vaa: VaaMessage;
}): {
  tokenBridgeConfig: PublicKey;
  tokenBridgeClaim: PublicKey;
  tokenBridgeForeignEndpoint: PublicKey;
  tokenBridgeCustody: null;
  tokenBridgeCustodySigner: null;
  tokenBridgeMintAuthority: PublicKey;
  tokenBridgeWrappedMeta: PublicKey;
  mint: PublicKey;
} {
  const { tokenBridgeProgramId, wormholeProgramId, vaa } = params;

  const {
    tokenBridgeConfig,
    tokenBridgeClaim,
    tokenBridgeForeignEndpoint,
    tokenBridgeMintAuthority,
    tokenBridgeWrappedMeta,
    tokenBridgeWrappedMint,
  } = getCompleteTransferWrappedWithPayloadCpiAccounts(
    tokenBridgeProgramId,
    wormholeProgramId,
    PublicKey.default,
    vaa,
    PublicKey.default,
  );

  return {
    tokenBridgeConfig,
    tokenBridgeClaim,
    tokenBridgeForeignEndpoint,
    tokenBridgeCustody: null,
    tokenBridgeCustodySigner: null,
    tokenBridgeMintAuthority,
    tokenBridgeWrappedMeta,
    mint: tokenBridgeWrappedMint,
  };
}<|MERGE_RESOLUTION|>--- conflicted
+++ resolved
@@ -111,12 +111,12 @@
     };
   }
 
-  private async payerSequenceNumber(payer: PublicKey): Promise<anchor.BN> {
+  private async payerSequenceNumber(payer: PublicKey): Promise<BN> {
     const impl = async (payer: PublicKey) => {
       try {
         return (await this.read.signerSequence(payer)).value;
       } catch {
-        return new anchor.BN(0);
+        return new BN(0);
       }
     };
 
@@ -329,19 +329,7 @@
     } = params;
 
     const { feeRecipient } = await this.read.config();
-<<<<<<< HEAD
-    let payerSequenceNumber = new BN(0);
-
-    try {
-      payerSequenceNumber = (await this.read.signerSequence(signer)).value;
-    } catch {
-      console.log("failed!!!");
-    }
-
-    console.log("payerSequenceNumber", payerSequenceNumber.toString());
-=======
     const payerSequenceNumber = await this.payerSequenceNumber(signer);
->>>>>>> e3604aea
 
     const tokenBridgeAccounts = transferNativeTokenBridgeAccounts({
       programId: this.program.programId,
@@ -394,14 +382,7 @@
 
     const chainId = chainToChainId(recipient.chain);
     const { feeRecipient } = await this.read.config();
-<<<<<<< HEAD
-    let payerSequenceNumber = new BN(0);
-    try {
-      payerSequenceNumber = (await this.read.signerSequence(signer)).value;
-    } catch {}
-=======
     const payerSequenceNumber = await this.payerSequenceNumber(signer);
->>>>>>> e3604aea
 
     const tokenBridgeAccounts = transferWrappedTokenBridgeAccounts({
       programId: this.program.programId,
@@ -562,15 +543,7 @@
   vaa: (programId: PublicKey, vaaHash: Uint8Array) =>
     PublicKey.findProgramAddressSync([Buffer.from('PostedVAA'), vaaHash], programId)[0],
 
-<<<<<<< HEAD
-  wormholeMessage: (
-    programId: PublicKey,
-    payer: PublicKey,
-    payerSequence: BN,
-  ): PublicKey => {
-=======
-  wormholeMessage: (programId: PublicKey, payer: PublicKey, payerSequence: anchor.BN) => {
->>>>>>> e3604aea
+  wormholeMessage: (programId: PublicKey, payer: PublicKey, payerSequence: BN) => {
     const buf = Buffer.alloc(8);
 
     buf.writeBigInt64BE(BigInt(payerSequence.toString()), 0);
