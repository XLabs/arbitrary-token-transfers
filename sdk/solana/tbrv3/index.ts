--- conflicted
+++ resolved
@@ -18,11 +18,7 @@
 import { SolanaPriceOracleClient } from '@xlabs/solana-price-oracle-sdk';
 
 import { TokenBridgeRelayer } from './idl/token_bridge_relayer.js';
-<<<<<<< HEAD
-import IDL from './idl/token_bridge_relayer.json' with { type: 'json' };
-=======
 import * as IDL from '../../../target/idl/token_bridge_relayer.json' with { type: 'json' };
->>>>>>> 3fd18e40
 
 // Export IDL
 export * from './idl/token_bridge_relayer.js';
