import { BN, IdlAccounts, Program, Provider, web3 } from '@coral-xyz/anchor';
import {
  PublicKey,
  Connection,
  SystemProgram,
  VersionedTransactionResponse,
  TransactionInstruction,
  clusterApiUrl,
  Cluster,
  LAMPORTS_PER_SOL,
  Keypair,
} from '@solana/web3.js';
import * as borsh from 'borsh';
import {
  Chain,
  chainToChainId,
  encoding,
  contracts,
  Network,
  chainIdToChain,
} from '@wormhole-foundation/sdk-base';
import { UniversalAddress } from '@wormhole-foundation/sdk-definitions';
import {
  getTransferNativeWithPayloadCpiAccounts,
  getTransferWrappedWithPayloadCpiAccounts,
  getCompleteTransferNativeWithPayloadCpiAccounts,
  getCompleteTransferWrappedWithPayloadCpiAccounts,
} from '@wormhole-foundation/sdk-solana-tokenbridge';
import { SolanaPriceOracle } from '@xlabs/solana-price-oracle-sdk';
import { deserializeTbrV3Message, VaaMessage, throwError } from 'common-arbitrary-token-transfer';
import { BpfLoaderUpgradeableProgram } from './bpf-loader-upgradeable.js';

import { TokenBridgeRelayer as IdlType } from './idl/token_bridge_relayer.js';
import IDL from '../../../target/idl/token_bridge_relayer.json' with { type: 'json' };
import networkConfig from '../../../solana/programs/token-bridge-relayer/network.json' with { type: 'json' };
import testProgramKeypair from '../../../solana/programs/token-bridge-relayer/test-program-keypair.json' with { type: 'json' };

// Export IDL
export * from './idl/token_bridge_relayer.js';
export const idl = IDL;
export { SolanaPriceOracle } from '@xlabs/solana-price-oracle-sdk';
export type { VaaMessage } from 'common-arbitrary-token-transfer';

export interface WormholeAddress {
  chain: Chain;
  address: UniversalAddress;
}

export interface TransferNativeParameters {
  recipient: WormholeAddress;
  mint: PublicKey;
  tokenAccount: PublicKey;
  transferredAmount: bigint;
  gasDropoffAmount: number;
  maxFeeLamports: bigint;
  unwrapIntent: boolean;
}

export interface TransferWrappedParameters {
  recipient: WormholeAddress;
  token: WormholeAddress;
  userTokenAccount: PublicKey;
  transferredAmount: bigint;
  gasDropoffAmount: number;
  maxFeeLamports: bigint;
  unwrapIntent: boolean;
}

<<<<<<< HEAD
export type TbrConfigAccount = IdlAccounts<TokenBridgeRelayer>['tbrConfigState'];
export type ChainConfigAccount = IdlAccounts<TokenBridgeRelayer>['chainConfigState'];
export type PeerAccount = IdlAccounts<TokenBridgeRelayer>['peerState'];
export type SignerSequenceAccount = IdlAccounts<TokenBridgeRelayer>['signerSequenceState'];
export type AuthBadgeAccount = IdlAccounts<TokenBridgeRelayer>['authBadgeState'];
=======
export type TbrConfigAccount = anchor.IdlAccounts<IdlType>['tbrConfigState'];
export type ChainConfigAccount = anchor.IdlAccounts<IdlType>['chainConfigState'];
export type PeerAccount = anchor.IdlAccounts<IdlType>['peerState'];
export type SignerSequenceAccount = anchor.IdlAccounts<IdlType>['signerSequenceState'];
export type AuthBadgeAccount = anchor.IdlAccounts<IdlType>['authBadgeState'];

export type NetworkOrLocal = Network | 'Localnet';
>>>>>>> 859d4126

/**
 * Transforms a `UniversalAddress` into an array of numbers `number[]`.
 */
export const uaToArray = (ua: UniversalAddress): number[] => Array.from(ua.toUint8Array());

export class SolanaTokenBridgeRelayer {
<<<<<<< HEAD
  public readonly program: Program<TokenBridgeRelayer>;
  private readonly priceOracleClient: SolanaPriceOracleClient;
=======
  public readonly program: anchor.Program<IdlType>;
  private readonly priceOracleClient: SolanaPriceOracle;
>>>>>>> 859d4126
  private readonly wormholeProgramId: PublicKey;
  private readonly tokenBridgeProgramId: PublicKey;

  /**
   * Creates a SolanaTokenBridgeRelayer instance. To let the arguments be found automatically,
   * use `SolanaTokenBridgeRelayer.create`.
   */
<<<<<<< HEAD
  constructor(provider: Provider, env: { address?: string, network?: Network } = {}) {
    const network = env.network ?? networkFromConnection(provider.connection);
    myDebug('Network detected to be:', network);

    this.program = new Program(patchAddress(IDL, env.address), provider);
    this.priceOracleClient = new SolanaPriceOracleClient(provider.connection);
    this.wormholeProgramId = new PublicKey(contracts.coreBridge(network, 'Solana'));
    this.tokenBridgeProgramId = new PublicKey(contracts.tokenBridge(network, 'Solana'));
=======
  constructor(
    provider: anchor.Provider,
    network: NetworkOrLocal,
    programId: PublicKey,
    priceOracle: SolanaPriceOracle,
  ) {
    const wormholeNetwork = network === 'Localnet' ? 'Mainnet' : network;

    this.program = new Program(patchAddress(IDL, programId), provider);
    this.priceOracleClient = priceOracle;
    this.wormholeProgramId = new PublicKey(contracts.coreBridge(wormholeNetwork, 'Solana'));
    this.tokenBridgeProgramId = new PublicKey(contracts.tokenBridge(wormholeNetwork, 'Solana'));
  }

  /**
   * Creates a new instance by using the values in `network.json` in the program directory.
   */
  static async create(provider: anchor.Provider): Promise<SolanaTokenBridgeRelayer> {
    const network = await networkFromConnection(provider.connection);
    const programId = programIdFromNetwork(network);
    const priceOracle = await SolanaPriceOracle.create(provider.connection);
    myDebug('Detected environment', {
      network,
      relayerProgramId: programId.toString(),
      oracleProgramId: priceOracle.program.programId.toString(),
    });

    return new SolanaTokenBridgeRelayer(provider, network, programId, priceOracle);
>>>>>>> 859d4126
  }

  get connection(): Connection {
    return this.program.provider.connection;
  }

  /** Raw Solana accounts. */
  get account() {
    return {
      config: () => this.accountInfo(this.program.account.tbrConfigState, [Buffer.from('config')]),
      chainConfig: (chain: Chain) =>
        this.accountInfo(this.program.account.chainConfigState, [
          Buffer.from('chainconfig'),
          chainSeed(chain),
        ]),
      peer: (chain: Chain, peerAddress: UniversalAddress) =>
        this.accountInfo(this.program.account.peerState, [
          Buffer.from('peer'),
          chainSeed(chain),
          peerAddress.toUint8Array(),
        ]),
      signerSequence: (signer: PublicKey) =>
        this.accountInfo(this.program.account.signerSequenceState, [
          Buffer.from('seq'),
          signer.toBuffer(),
        ]),
      authBadge: (account: PublicKey) =>
        this.accountInfo(this.program.account.authBadgeState, [
          Buffer.from('authbadge'),
          account.toBuffer(),
        ]),

      temporary: (mint: PublicKey) =>
        findPda(this.program.programId, [Buffer.from('tmp'), mint.toBuffer()]),
      vaa: (vaaHash: Uint8Array) =>
        findPda(this.wormholeProgramId, [Buffer.from('PostedVAA'), vaaHash]),
      wormholeMessage: (payer: PublicKey, payerSequence: anchor.BN) => {
        const buf = Buffer.alloc(8);
        buf.writeBigInt64BE(BigInt(payerSequence.toString()), 0);
        return findPda(this.program.programId, [Buffer.from('bridged'), payer.toBuffer(), buf]);
      },
    };
  }

  get read() {
    return {
      config: async () =>
        this.account
          .config()
          .fetch()
          .then(({ evmTransactionGas, evmTransactionSize, ...rest }) => ({
            evmTransactionGas: bnToBigint(evmTransactionGas),
            evmTransactionSize: bnToBigint(evmTransactionSize),
            ...rest,
          })),
      allAdminAccounts: async () => {
        const [accounts, owner] = await Promise.all([
          this.program.account.authBadgeState.all().then((state) => state.map((pa) => pa.account)),
          this.read.config().then((state) => state.owner.toString()),
        ]);

        return accounts
          .filter(({ address }) => address.toString() !== owner)
          .map(({ address }) => address);
      },
      allChainConfigs: async () => {
        const states = await this.program.account.chainConfigState
          .all()
          .then((state) => state.map((pa) => pa.account));

        return states.map(({ canonicalPeer, ...rest }) => ({
          canonicalPeer: new UniversalAddress(Uint8Array.from(canonicalPeer)),
          ...rest,
        }));
      },
      allPeers: async (chain?: Chain) => {
        let filter: Buffer | undefined = undefined;
        if (chain !== undefined) {
          filter = Buffer.alloc(2);
          filter.writeUInt16LE(chainToChainId(chain));
        }
        const states = await this.program.account.peerState
          .all(filter)
          .then((state) => state.map((pa) => pa.account));

        return states.map(({ address, chainId }) => ({
          address: new UniversalAddress(Uint8Array.from(address)),
          chainId,
        }));
      },
      state: async (): Promise<{
        evm: {
          transactionGas: bigint;
          transactionSize: bigint;
        };
        admins: web3.PublicKey[];
        chains: {
          [chain: string]: {
            maxGasDropoffMicroToken: number;
            relayerFeeMicroUsd: number;
            pausedOutboundTransfers: boolean;
            canonicalPeer: UniversalAddress;
            peers: UniversalAddress[];
          };
        };
        owner: web3.PublicKey;
        pendingOwner: web3.PublicKey | null;
        feeRecipient: web3.PublicKey;
      }> => {
        const [
          admins,
          chains,
          allPeers,
          { bump, senderBump, redeemerBump, evmTransactionGas, evmTransactionSize, ...config },
        ] = await Promise.all([
          this.read.allAdminAccounts(),
          this.read.allChainConfigs(),
          this.read.allPeers(),
          this.read.config(),
        ]);

        return {
          ...config,
          evm: {
            transactionGas: evmTransactionGas,
            transactionSize: evmTransactionSize,
          },
          admins,
          chains: chains.reduce((obj, { chainId, ...chain }) => {
            const chainName: string = chainIdToChain(chainId as any);
            const peers = allPeers
              .filter((peer) => peer.chainId === chainId)
              .map((peer) => peer.address);
            return {
              [chainName]: { ...chain, peers },
              ...obj,
            };
          }, {}),
        };
      },
    };
  }

  private async payerSequenceNumber(payer: PublicKey): Promise<BN> {
    const impl = async (payer: PublicKey) => {
      try {
        return (await this.account.signerSequence(payer).fetch()).value;
      } catch {
        return new BN(0);
      }
    };

    const sequenceNumber = await impl(payer);
    console.debug({ payerSequenceNumber: sequenceNumber.toString() });
    return sequenceNumber;
  }

  /* Initialize */

  /**
   * Signer: the Program Authority.
   */
  async initialize({
    owner,
    feeRecipient,
    admins,
  }: {
    owner: PublicKey;
    feeRecipient: PublicKey;
    admins: PublicKey[];
  }): Promise<TransactionInstruction> {
    const authBadges = admins.map((key) => ({
      pubkey: this.account.authBadge(key).address,
      isSigner: false,
      isWritable: true,
    }));

    const program = new BpfLoaderUpgradeableProgram(this.program.programId, this.connection);
    const deployer =
      (await program.getdata()).upgradeAuthority ?? throwError('The program must be upgradeable');

    return await this.program.methods
      .initialize(feeRecipient, admins)
      .accountsPartial({
        deployer,
        programData: program.dataAddress,
        owner,
      })
      .remainingAccounts(authBadges)
      .instruction();
  }

  /* Roles */

  /**
   * Signer: the Owner.
   */
  async submitOwnerTransferRequest(newOwner: PublicKey): Promise<TransactionInstruction> {
    const config = await this.read.config();

    return this.program.methods
      .submitOwnerTransferRequest(newOwner)
      .accounts({
        owner: config.owner,
      })
      .instruction();
  }

  /**
   * Signer: the Pending Owner.
   */
  async confirmOwnerTransferRequest(): Promise<TransactionInstruction> {
    const config = await this.read.config();

    return this.program.methods
      .confirmOwnerTransferRequest()
      .accounts({
        newOwner: config.pendingOwner ?? throwError('No pending owner in the program'),
        tbrConfig: this.account.config().address,
      })
      .instruction();
  }

  /**
   * Signer: the Owner.
   */
  async cancelOwnerTransferRequest(): Promise<TransactionInstruction> {
    const config = await this.read.config();

    return this.program.methods
      .cancelOwnerTransferRequest()
      .accountsStrict({
        owner: config.owner,
        tbrConfig: this.account.config().address,
      })
      .instruction();
  }

  /**
   * Signer: the Owner.
   */
  async addAdmin(newAdmin: PublicKey): Promise<TransactionInstruction> {
    const config = await this.read.config();

    return this.program.methods
      .addAdmin(newAdmin)
      .accountsStrict({
        owner: config.owner,
        tbrConfig: this.account.config().address,
        authBadge: this.account.authBadge(newAdmin).address,
        systemProgram: SystemProgram.programId,
      })
      .instruction();
  }

  /**
   * Signer: the Owner or an Admin.
   */
  async removeAdmin(signer: PublicKey, adminToRemove: PublicKey): Promise<TransactionInstruction> {
    return this.program.methods
      .removeAdmin()
      .accountsStrict({
        signer,
        authBadge: this.account.authBadge(signer).address,
        tbrConfig: this.account.config().address,
        authBadgeToBeRemoved: this.account.authBadge(adminToRemove).address,
      })
      .instruction();
  }

  /* Peer management */

  /**
   * Signer: the Owner or an Admin.
   */
  async registerPeer(
    signer: PublicKey,
    chain: Chain,
    peerAddress: UniversalAddress,
  ): Promise<TransactionInstruction> {
    return this.program.methods
      .registerPeer(chainToChainId(chain), uaToArray(peerAddress))
      .accountsStrict({
        signer,
        authBadge: this.account.authBadge(signer).address,
        tbrConfig: this.account.config().address,
        peer: this.account.peer(chain, peerAddress).address,
        chainConfig: this.account.chainConfig(chain).address,
        systemProgram: SystemProgram.programId,
      })
      .instruction();
  }

  /**
   * Signer: the Owner.
   */
  async updateCanonicalPeer(
    chain: Chain,
    peerAddress: UniversalAddress,
  ): Promise<TransactionInstruction> {
    const config = await this.read.config();

    return this.program.methods
      .updateCanonicalPeer()
      .accountsStrict({
        owner: config.owner,
        tbrConfig: this.account.config().address,
        peer: this.account.peer(chain, peerAddress).address,
        chainConfig: this.account.chainConfig(chain).address,
        systemProgram: SystemProgram.programId,
      })
      .instruction();
  }

  /* Chain config update */

  /**
   * Signer: the Owner or an Admin.
   */
  async setPauseForOutboundTransfers(
    signer: PublicKey,
    chain: Chain,
    paused: boolean,
  ): Promise<TransactionInstruction> {
    return this.program.methods
      .setPauseForOutboundTransfers(paused)
      .accountsStrict({
        signer,
        authBadge: this.account.authBadge(signer).address,
        chainConfig: this.account.chainConfig(chain).address,
        tbrConfig: this.account.config().address,
      })
      .instruction();
  }

  /**
   * Signer: the Owner or an Admin.
   */
  async updateMaxGasDropoff(
    signer: PublicKey,
    chain: Chain,
    maxGasDropoff: number,
  ): Promise<TransactionInstruction> {
    return this.program.methods
      .updateMaxGasDropoff(maxGasDropoff)
      .accountsStrict({
        signer,
        authBadge: this.account.authBadge(signer).address,
        chainConfig: this.account.chainConfig(chain).address,
        tbrConfig: this.account.config().address,
      })
      .instruction();
  }

  /**
   * Signer: the Owner or an Admin.
   */
  async updateRelayerFee(
    signer: PublicKey,
    chain: Chain,
    relayerFee: number,
  ): Promise<TransactionInstruction> {
    return this.program.methods
      .updateRelayerFee(relayerFee)
      .accountsStrict({
        signer,
        authBadge: this.account.authBadge(signer).address,
        chainConfig: this.account.chainConfig(chain).address,
        tbrConfig: this.account.config().address,
      })
      .instruction();
  }

  /* Config update */

  /**
   * Signer: the Owner or an Admin.
   */
  async updateFeeRecipient(
    signer: PublicKey,
    newFeeRecipient: PublicKey,
  ): Promise<TransactionInstruction> {
    return this.program.methods
      .updateFeeRecipient(newFeeRecipient)
      .accounts({
        signer,
        authBadge: this.account.authBadge(signer).address,
        tbrConfig: this.account.config().address,
      })
      .instruction();
  }

  /**
   * Signer: the Owner or an Admin.
   */
  async updateEvmTransactionConfig(
    signer: PublicKey,
    evmTransactionGas: bigint,
    evmTransactionSize: bigint,
  ): Promise<TransactionInstruction> {
    return this.program.methods
      .updateEvmTransactionConfig(bigintToBn(evmTransactionGas), bigintToBn(evmTransactionSize))
      .accounts({
        signer,
        authBadge: this.account.authBadge(signer).address,
        tbrConfig: this.account.config().address,
      })
      .instruction();
  }

  /* Transfers */

  /**
   * Signer: typically the Token Bridge.
   */
  async transferNativeTokens(
    signer: PublicKey,
    params: TransferNativeParameters,
  ): Promise<TransactionInstruction> {
    const {
      recipient,
      mint,
      tokenAccount: userTokenAccount,
      transferredAmount,
      gasDropoffAmount,
      maxFeeLamports,
      unwrapIntent,
    } = params;

    const { feeRecipient } = await this.read.config();
    const payerSequenceNumber = await this.payerSequenceNumber(signer);

    const tokenBridgeAccounts = transferNativeTokenBridgeAccounts({
      programId: this.program.programId,
      tokenBridgeProgramId: this.tokenBridgeProgramId,
      wormholeProgramId: this.wormholeProgramId,
      mint,
    });
    const accounts = {
      payer: signer,
      tbrConfig: this.account.config().address,
      chainConfig: this.account.chainConfig(recipient.chain).address,
      mint,
      userTokenAccount,
      temporaryAccount: this.account.temporary(mint).address,
      feeRecipient,
      oracleConfig: this.priceOracleClient.account.config().address,
      oracleEvmPrices: this.priceOracleClient.account.evmPrices(recipient.chain).address,
      ...tokenBridgeAccounts,
      wormholeMessage: this.account.wormholeMessage(signer, payerSequenceNumber).address,
      payerSequence: this.account.signerSequence(signer).address,
      tokenBridgeProgram: this.tokenBridgeProgramId,
      wormholeProgram: this.wormholeProgramId,
    };

    myDebug('transferNativeTokens:', params, accounts);

    return this.program.methods
      .transferTokens(
        uaToArray(recipient.address),
        bigintToBn(transferredAmount),
        unwrapIntent,
        gasDropoffAmount,
        bigintToBn(maxFeeLamports),
      )
      .accountsPartial(accounts)
      .instruction();
  }

  /**
   * Signer: typically the Token Bridge.
   */
  async transferWrappedTokens(
    signer: PublicKey,
    params: TransferWrappedParameters,
  ): Promise<TransactionInstruction> {
    const {
      recipient,
      token,
      userTokenAccount,
      transferredAmount,
      gasDropoffAmount,
      maxFeeLamports,
      unwrapIntent,
    } = params;

    const { feeRecipient } = await this.read.config();
    const payerSequenceNumber = await this.payerSequenceNumber(signer);

    const tokenBridgeAccounts = transferWrappedTokenBridgeAccounts({
      programId: this.program.programId,
      tokenBridgeProgramId: this.tokenBridgeProgramId,
      wormholeProgramId: this.wormholeProgramId,
      tokenChain: chainToChainId(token.chain),
      tokenAddress: Buffer.from(token.address.toUint8Array()),
    });
    const accounts = {
      payer: signer,
      tbrConfig: this.account.config().address,
      chainConfig: this.account.chainConfig(recipient.chain).address,
      userTokenAccount,
      temporaryAccount: this.account.temporary(tokenBridgeAccounts.mint).address,
      feeRecipient,
      oracleConfig: this.priceOracleClient.account.config().address,
      oracleEvmPrices: this.priceOracleClient.account.evmPrices(recipient.chain).address,
      ...tokenBridgeAccounts,
      wormholeMessage: this.account.wormholeMessage(signer, payerSequenceNumber).address,
      payerSequence: this.account.signerSequence(signer).address,
      tokenBridgeProgram: this.tokenBridgeProgramId,
      wormholeProgram: this.wormholeProgramId,
    };

    myDebug('transferWrappedTokens:', params, accounts);

    return this.program.methods
      .transferTokens(
        uaToArray(recipient.address),
        bigintToBn(transferredAmount),
        unwrapIntent,
        gasDropoffAmount,
        bigintToBn(maxFeeLamports),
      )
      .accountsPartial(accounts)
      .instruction();
  }

  /**
   * Signer: typically the Token Bridge.
   *
   * @param signer
   * @param vaa
   * @param recipientTokenAccount The user's account receiving the SPL tokens.
   */
  async completeNativeTransfer(
    signer: PublicKey,
    vaa: VaaMessage,
    recipientTokenAccount: PublicKey,
  ): Promise<TransactionInstruction> {
    const tokenBridgeAccounts = completeNativeTokenBridgeAccounts({
      tokenBridgeProgramId: this.tokenBridgeProgramId,
      wormholeProgramId: this.wormholeProgramId,
      vaa,
    });
    const { recipient } = deserializeTbrV3Message(vaa);
    const accounts = {
      payer: signer,
      tbrConfig: this.account.config().address,
      recipientTokenAccount,
      recipient: new PublicKey(recipient.address),
      vaa: this.account.vaa(vaa.hash).address,
      temporaryAccount: this.account.temporary(tokenBridgeAccounts.mint).address,
      ...tokenBridgeAccounts,
      tokenBridgeProgram: this.tokenBridgeProgramId,
      wormholeProgram: this.wormholeProgramId,
      peer: this.account.peer(vaa.emitterChain, vaa.payload.from).address,
    };

    myDebug('completeNativeTransfer:', accounts);

    return this.program.methods.completeTransfer().accountsPartial(accounts).instruction();
  }

  /**
   * Signer: typically the Token Bridge.
   *
   * @param signer
   * @param vaa
   * @param recipientTokenAccount The user's account receiving the SPL tokens.
   */
  async completeWrappedTransfer(
    signer: PublicKey,
    vaa: VaaMessage,
    recipientTokenAccount: PublicKey,
  ): Promise<TransactionInstruction> {
    const tokenBridgeAccounts = completeWrappedTokenBridgeAccounts({
      tokenBridgeProgramId: this.tokenBridgeProgramId,
      wormholeProgramId: this.wormholeProgramId,
      vaa,
    });
    const { recipient } = deserializeTbrV3Message(vaa);
    const accounts = {
      payer: signer,
      tbrConfig: this.account.config().address,
      recipientTokenAccount,
      recipient: new PublicKey(recipient.address),
      vaa: this.account.vaa(vaa.hash).address,
      temporaryAccount: this.account.temporary(tokenBridgeAccounts.mint).address,
      ...tokenBridgeAccounts,
      tokenBridgeProgram: this.tokenBridgeProgramId,
      wormholeProgram: this.wormholeProgramId,
      peer: this.account.peer(vaa.emitterChain, vaa.payload.from).address,
    };

    myDebug('completeWrappedTransfer:', accounts);

    return this.program.methods.completeTransfer().accountsPartial(accounts).instruction();
  }

  /* Queries */

  /**
   *
   * @param chain The target chain where the token will be sent to.
   * @param dropoffAmount The amount to send to the target chain.
   * @returns The fee to pay for the transfer in SOL.
   */
  async relayingFee(chain: Chain, dropoffAmount: number): Promise<number> {
    assertProvider(this.program.provider);

    const tx = await this.program.methods
      .relayingFee(dropoffAmount)
      .accountsStrict({
        tbrConfig: this.account.config().address,
        chainConfig: this.account.chainConfig(chain).address,
        oracleConfig: this.priceOracleClient.account.config().address,
        oracleEvmPrices: this.priceOracleClient.account.evmPrices(chain).address,
      })
      .rpc({ commitment: 'confirmed' });
    const txResponse = await this.connection.getTransaction(tx, {
      commitment: 'confirmed',
      maxSupportedTransactionVersion: undefined,
    });
    const result = returnedDataFromTransaction<bigint>('u64', txResponse);

    return Number(result) / LAMPORTS_PER_SOL;
  }

  private accountInfo<A extends keyof anchor.IdlAccounts<IdlType>>(
    account: anchor.AccountClient<IdlType, A>,
    seeds: Array<Buffer | Uint8Array>,
  ) {
    const { address, seed } = findPda(this.program.programId, seeds);
    return {
      address,
      seed,
      fetch: () => account.fetch(address),
    };
  }
}

const chainSeed = (chain: Chain) => encoding.bignum.toBytes(chainToChainId(chain), 2);
<<<<<<< HEAD
const pda = {
  tbrConfig: (programId: PublicKey) =>
    PublicKey.findProgramAddressSync([Buffer.from('config')], programId)[0],

  peer: (programId: PublicKey, chain: Chain, peerAddress: UniversalAddress) =>
    PublicKey.findProgramAddressSync(
      [Buffer.from('peer'), chainSeed(chain), peerAddress.toUint8Array()],
      programId,
    )[0],

  chainConfig: (programId: PublicKey, chain: Chain) =>
    PublicKey.findProgramAddressSync([Buffer.from('chainconfig'), chainSeed(chain)], programId)[0],

  signerSequence: (programId: PublicKey, signer: PublicKey) =>
    PublicKey.findProgramAddressSync([Buffer.from('seq'), signer.toBuffer()], programId)[0],

  authBadge: (programId: PublicKey, account: PublicKey) =>
    PublicKey.findProgramAddressSync([Buffer.from('authbadge'), account.toBuffer()], programId)[0],

  // Internal:

  temporary: (programId: PublicKey, mint: PublicKey) =>
    PublicKey.findProgramAddressSync([Buffer.from('tmp'), mint.toBuffer()], programId)[0],

  vaa: (programId: PublicKey, vaaHash: Uint8Array) =>
    PublicKey.findProgramAddressSync([Buffer.from('PostedVAA'), vaaHash], programId)[0],

  wormholeMessage: (programId: PublicKey, payer: PublicKey, payerSequence: BN) => {
    const buf = Buffer.alloc(8);

    buf.writeBigInt64BE(BigInt(payerSequence.toString()), 0);

    return PublicKey.findProgramAddressSync(
      [Buffer.from('bridged'), payer.toBuffer(), buf],
      programId,
    )[0];
  },
};
=======
function findPda(programId: PublicKey, seeds: Array<Buffer | Uint8Array>) {
  const [address, seed] = PublicKey.findProgramAddressSync(seeds, programId);
  return {
    address,
    seed,
  };
}
>>>>>>> 859d4126

function assertProvider(provider: Provider) {
  if (provider.sendAndConfirm === undefined) {
    throw new Error('The client must be created with a full provider to use this method');
  }
}

export function returnedDataFromTransaction<T>(
  schema: borsh.Schema,
  confirmedTransaction: VersionedTransactionResponse | null,
) {
  const prefix = 'Program return: ';
  const log = confirmedTransaction?.meta?.logMessages?.find((log) => log.startsWith(prefix));
  if (log === undefined) {
    throw new Error('Internal error: The transaction did not return any value');
  }
  // The line looks like 'Program return: <Public Key> <base64 encoded value>':
  const [, data] = log.slice(prefix.length).split(' ', 2);

  return borsh.deserialize(schema, Buffer.from(data, 'base64')) as T;
}

function transferNativeTokenBridgeAccounts(params: {
  programId: PublicKey;
  tokenBridgeProgramId: PublicKey;
  wormholeProgramId: PublicKey;
  mint: PublicKey;
}): {
  tokenBridgeConfig: PublicKey;
  tokenBridgeCustody: PublicKey;
  tokenBridgeAuthoritySigner: PublicKey;
  tokenBridgeCustodySigner: PublicKey;
  tokenBridgeWrappedMeta: null;
  wormholeBridge: PublicKey;
  tokenBridgeEmitter: PublicKey;
  tokenBridgeSequence: PublicKey;
  wormholeFeeCollector: PublicKey;
} {
  const { programId, tokenBridgeProgramId, wormholeProgramId, mint } = params;

  const {
    tokenBridgeConfig,
    tokenBridgeCustody,
    tokenBridgeAuthoritySigner,
    tokenBridgeCustodySigner,
    wormholeBridge,
    tokenBridgeEmitter,
    tokenBridgeSequence,
    wormholeFeeCollector,
  } = getTransferNativeWithPayloadCpiAccounts(
    programId,
    tokenBridgeProgramId,
    wormholeProgramId,
    PublicKey.default, // we don't need payer
    PublicKey.default, // we don't need message
    PublicKey.default, // we don't need fromTokenAccount
    mint,
  );

  return {
    tokenBridgeConfig,
    tokenBridgeCustody,
    tokenBridgeAuthoritySigner,
    tokenBridgeCustodySigner,
    tokenBridgeWrappedMeta: null,
    wormholeBridge,
    tokenBridgeEmitter,
    tokenBridgeSequence,
    wormholeFeeCollector,
  };
}

function transferWrappedTokenBridgeAccounts(params: {
  programId: PublicKey;
  tokenBridgeProgramId: PublicKey;
  wormholeProgramId: PublicKey;
  tokenChain: number;
  tokenAddress: Buffer;
}): {
  tokenBridgeConfig: PublicKey;
  tokenBridgeCustody: null;
  tokenBridgeAuthoritySigner: PublicKey;
  tokenBridgeCustodySigner: null;
  tokenBridgeWrappedMeta: PublicKey;
  wormholeBridge: PublicKey;
  tokenBridgeEmitter: PublicKey;
  tokenBridgeSequence: PublicKey;
  mint: PublicKey;
  wormholeFeeCollector: PublicKey;
} {
  const { programId, tokenBridgeProgramId, wormholeProgramId, tokenChain, tokenAddress } = params;

  const {
    tokenBridgeConfig,
    tokenBridgeAuthoritySigner,
    wormholeBridge,
    tokenBridgeEmitter,
    tokenBridgeSequence,
    tokenBridgeWrappedMeta,
    tokenBridgeWrappedMint,
    wormholeFeeCollector,
  } = getTransferWrappedWithPayloadCpiAccounts(
    programId,
    tokenBridgeProgramId,
    wormholeProgramId,
    PublicKey.default, // we don't need payer
    PublicKey.default, // we don't need message
    PublicKey.default, // we don't need fromTokenAccount
    tokenChain,
    tokenAddress,
  );

  return {
    tokenBridgeConfig,
    tokenBridgeCustody: null,
    tokenBridgeAuthoritySigner,
    tokenBridgeCustodySigner: null,
    tokenBridgeWrappedMeta,
    wormholeBridge,
    tokenBridgeEmitter,
    tokenBridgeSequence,
    mint: tokenBridgeWrappedMint,
    wormholeFeeCollector,
  };
}

function completeNativeTokenBridgeAccounts(params: {
  tokenBridgeProgramId: PublicKey;
  wormholeProgramId: PublicKey;
  vaa: VaaMessage;
}): {
  tokenBridgeConfig: PublicKey;
  tokenBridgeClaim: PublicKey;
  tokenBridgeForeignEndpoint: PublicKey;
  tokenBridgeCustody: PublicKey;
  tokenBridgeCustodySigner: PublicKey;
  tokenBridgeMintAuthority: null;
  tokenBridgeWrappedMeta: null;
  mint: PublicKey;
} {
  const { tokenBridgeProgramId, wormholeProgramId, vaa } = params;

  const {
    tokenBridgeConfig,
    tokenBridgeClaim,
    tokenBridgeForeignEndpoint,
    tokenBridgeCustody,
    tokenBridgeCustodySigner,
    mint,
  } = getCompleteTransferNativeWithPayloadCpiAccounts(
    tokenBridgeProgramId,
    wormholeProgramId,
    PublicKey.default,
    vaa,
    PublicKey.default,
  );

  return {
    tokenBridgeConfig,
    tokenBridgeClaim,
    tokenBridgeForeignEndpoint,
    tokenBridgeCustody,
    tokenBridgeCustodySigner,
    tokenBridgeMintAuthority: null,
    tokenBridgeWrappedMeta: null,
    mint,
  };
}

function completeWrappedTokenBridgeAccounts(params: {
  tokenBridgeProgramId: PublicKey;
  wormholeProgramId: PublicKey;
  vaa: VaaMessage;
}): {
  tokenBridgeConfig: PublicKey;
  tokenBridgeClaim: PublicKey;
  tokenBridgeForeignEndpoint: PublicKey;
  tokenBridgeCustody: null;
  tokenBridgeCustodySigner: null;
  tokenBridgeMintAuthority: PublicKey;
  tokenBridgeWrappedMeta: PublicKey;
  mint: PublicKey;
} {
  const { tokenBridgeProgramId, wormholeProgramId, vaa } = params;

  const {
    tokenBridgeConfig,
    tokenBridgeClaim,
    tokenBridgeForeignEndpoint,
    tokenBridgeMintAuthority,
    tokenBridgeWrappedMeta,
    tokenBridgeWrappedMint,
  } = getCompleteTransferWrappedWithPayloadCpiAccounts(
    tokenBridgeProgramId,
    wormholeProgramId,
    PublicKey.default,
    vaa,
    PublicKey.default,
  );

  return {
    tokenBridgeConfig,
    tokenBridgeClaim,
    tokenBridgeForeignEndpoint,
    tokenBridgeCustody: null,
    tokenBridgeCustodySigner: null,
    tokenBridgeMintAuthority,
    tokenBridgeWrappedMeta,
    mint: tokenBridgeWrappedMint,
  };
}

/**
 * Detects the network from a Solana connection.
 */
async function networkFromConnection(connection: Connection): Promise<NetworkOrLocal> {
  function genesisHash(cluster: Cluster) {
    return new Connection(clusterApiUrl(cluster), 'singleGossip').getGenesisHash();
  }
  const [mainnet, devnet, testnet] = await Promise.all([
    genesisHash('mainnet-beta'),
    genesisHash('devnet'),
    genesisHash('testnet'),
  ]);

  switch (await connection.getGenesisHash()) {
    case mainnet:
      return 'Mainnet';
    case devnet:
      return 'Devnet';
    case testnet:
      return 'Testnet';
    default:
      return 'Localnet';
  }
}

function programIdFromNetwork(network: NetworkOrLocal) {
  switch (network) {
    case 'Mainnet':
      return new PublicKey(networkConfig.mainnet);
    case 'Devnet':
      return new PublicKey(networkConfig.devnet);
    case 'Testnet':
      return new PublicKey(networkConfig.testnet);
    case 'Localnet':
      return Keypair.fromSecretKey(Uint8Array.from(testProgramKeypair)).publicKey;
  }
}

function myDebug(message?: any, ...optionalParams: any[]) {
  console.debug('[SolanaTokenBridgeRelayer]', message, ...optionalParams);
}

/**
 * Crappy fix for allowing to override address to support multiple environments
 */
function patchAddress(idl: any, address?: PublicKey) {
  if (address) {
    return { ...idl, address: address.toString() };
  }

  return idl;
}

<<<<<<< HEAD
function bnToBigint(n: BN): bigint {
  return BigInt(n.toString());
}

function bigintToBn(n: bigint): BN {
  return new BN(n.toString());
=======
export function bnToBigint(n: anchor.BN): bigint {
  return BigInt(`0x${n.toString('hex')}`);
}

export function bigintToBn(n: bigint): anchor.BN {
  return new anchor.BN(`${n.toString(16)}`, 'hex');
>>>>>>> 859d4126
}<|MERGE_RESOLUTION|>--- conflicted
+++ resolved
@@ -1,4 +1,4 @@
-import { BN, IdlAccounts, Program, Provider, web3 } from '@coral-xyz/anchor';
+import * as anchor from '@coral-xyz/anchor';
 import {
   PublicKey,
   Connection,
@@ -66,13 +66,6 @@
   unwrapIntent: boolean;
 }
 
-<<<<<<< HEAD
-export type TbrConfigAccount = IdlAccounts<TokenBridgeRelayer>['tbrConfigState'];
-export type ChainConfigAccount = IdlAccounts<TokenBridgeRelayer>['chainConfigState'];
-export type PeerAccount = IdlAccounts<TokenBridgeRelayer>['peerState'];
-export type SignerSequenceAccount = IdlAccounts<TokenBridgeRelayer>['signerSequenceState'];
-export type AuthBadgeAccount = IdlAccounts<TokenBridgeRelayer>['authBadgeState'];
-=======
 export type TbrConfigAccount = anchor.IdlAccounts<IdlType>['tbrConfigState'];
 export type ChainConfigAccount = anchor.IdlAccounts<IdlType>['chainConfigState'];
 export type PeerAccount = anchor.IdlAccounts<IdlType>['peerState'];
@@ -80,7 +73,6 @@
 export type AuthBadgeAccount = anchor.IdlAccounts<IdlType>['authBadgeState'];
 
 export type NetworkOrLocal = Network | 'Localnet';
->>>>>>> 859d4126
 
 /**
  * Transforms a `UniversalAddress` into an array of numbers `number[]`.
@@ -88,13 +80,8 @@
 export const uaToArray = (ua: UniversalAddress): number[] => Array.from(ua.toUint8Array());
 
 export class SolanaTokenBridgeRelayer {
-<<<<<<< HEAD
-  public readonly program: Program<TokenBridgeRelayer>;
-  private readonly priceOracleClient: SolanaPriceOracleClient;
-=======
   public readonly program: anchor.Program<IdlType>;
   private readonly priceOracleClient: SolanaPriceOracle;
->>>>>>> 859d4126
   private readonly wormholeProgramId: PublicKey;
   private readonly tokenBridgeProgramId: PublicKey;
 
@@ -102,16 +89,6 @@
    * Creates a SolanaTokenBridgeRelayer instance. To let the arguments be found automatically,
    * use `SolanaTokenBridgeRelayer.create`.
    */
-<<<<<<< HEAD
-  constructor(provider: Provider, env: { address?: string, network?: Network } = {}) {
-    const network = env.network ?? networkFromConnection(provider.connection);
-    myDebug('Network detected to be:', network);
-
-    this.program = new Program(patchAddress(IDL, env.address), provider);
-    this.priceOracleClient = new SolanaPriceOracleClient(provider.connection);
-    this.wormholeProgramId = new PublicKey(contracts.coreBridge(network, 'Solana'));
-    this.tokenBridgeProgramId = new PublicKey(contracts.tokenBridge(network, 'Solana'));
-=======
   constructor(
     provider: anchor.Provider,
     network: NetworkOrLocal,
@@ -120,7 +97,7 @@
   ) {
     const wormholeNetwork = network === 'Localnet' ? 'Mainnet' : network;
 
-    this.program = new Program(patchAddress(IDL, programId), provider);
+    this.program = new anchor.Program(patchAddress(IDL, programId), provider);
     this.priceOracleClient = priceOracle;
     this.wormholeProgramId = new PublicKey(contracts.coreBridge(wormholeNetwork, 'Solana'));
     this.tokenBridgeProgramId = new PublicKey(contracts.tokenBridge(wormholeNetwork, 'Solana'));
@@ -140,7 +117,6 @@
     });
 
     return new SolanaTokenBridgeRelayer(provider, network, programId, priceOracle);
->>>>>>> 859d4126
   }
 
   get connection(): Connection {
@@ -236,7 +212,7 @@
           transactionGas: bigint;
           transactionSize: bigint;
         };
-        admins: web3.PublicKey[];
+        admins: anchor.web3.PublicKey[];
         chains: {
           [chain: string]: {
             maxGasDropoffMicroToken: number;
@@ -246,9 +222,9 @@
             peers: UniversalAddress[];
           };
         };
-        owner: web3.PublicKey;
-        pendingOwner: web3.PublicKey | null;
-        feeRecipient: web3.PublicKey;
+        owner: anchor.web3.PublicKey;
+        pendingOwner: anchor.web3.PublicKey | null;
+        feeRecipient: anchor.web3.PublicKey;
       }> => {
         const [
           admins,
@@ -284,12 +260,12 @@
     };
   }
 
-  private async payerSequenceNumber(payer: PublicKey): Promise<BN> {
+  private async payerSequenceNumber(payer: PublicKey): Promise<anchor.BN> {
     const impl = async (payer: PublicKey) => {
       try {
         return (await this.account.signerSequence(payer).fetch()).value;
       } catch {
-        return new BN(0);
+        return new anchor.BN(0);
       }
     };
 
@@ -782,46 +758,6 @@
 }
 
 const chainSeed = (chain: Chain) => encoding.bignum.toBytes(chainToChainId(chain), 2);
-<<<<<<< HEAD
-const pda = {
-  tbrConfig: (programId: PublicKey) =>
-    PublicKey.findProgramAddressSync([Buffer.from('config')], programId)[0],
-
-  peer: (programId: PublicKey, chain: Chain, peerAddress: UniversalAddress) =>
-    PublicKey.findProgramAddressSync(
-      [Buffer.from('peer'), chainSeed(chain), peerAddress.toUint8Array()],
-      programId,
-    )[0],
-
-  chainConfig: (programId: PublicKey, chain: Chain) =>
-    PublicKey.findProgramAddressSync([Buffer.from('chainconfig'), chainSeed(chain)], programId)[0],
-
-  signerSequence: (programId: PublicKey, signer: PublicKey) =>
-    PublicKey.findProgramAddressSync([Buffer.from('seq'), signer.toBuffer()], programId)[0],
-
-  authBadge: (programId: PublicKey, account: PublicKey) =>
-    PublicKey.findProgramAddressSync([Buffer.from('authbadge'), account.toBuffer()], programId)[0],
-
-  // Internal:
-
-  temporary: (programId: PublicKey, mint: PublicKey) =>
-    PublicKey.findProgramAddressSync([Buffer.from('tmp'), mint.toBuffer()], programId)[0],
-
-  vaa: (programId: PublicKey, vaaHash: Uint8Array) =>
-    PublicKey.findProgramAddressSync([Buffer.from('PostedVAA'), vaaHash], programId)[0],
-
-  wormholeMessage: (programId: PublicKey, payer: PublicKey, payerSequence: BN) => {
-    const buf = Buffer.alloc(8);
-
-    buf.writeBigInt64BE(BigInt(payerSequence.toString()), 0);
-
-    return PublicKey.findProgramAddressSync(
-      [Buffer.from('bridged'), payer.toBuffer(), buf],
-      programId,
-    )[0];
-  },
-};
-=======
 function findPda(programId: PublicKey, seeds: Array<Buffer | Uint8Array>) {
   const [address, seed] = PublicKey.findProgramAddressSync(seeds, programId);
   return {
@@ -829,9 +765,8 @@
     seed,
   };
 }
->>>>>>> 859d4126
-
-function assertProvider(provider: Provider) {
+
+function assertProvider(provider: anchor.Provider) {
   if (provider.sendAndConfirm === undefined) {
     throw new Error('The client must be created with a full provider to use this method');
   }
@@ -1095,19 +1030,10 @@
   return idl;
 }
 
-<<<<<<< HEAD
-function bnToBigint(n: BN): bigint {
-  return BigInt(n.toString());
-}
-
-function bigintToBn(n: bigint): BN {
-  return new BN(n.toString());
-=======
 export function bnToBigint(n: anchor.BN): bigint {
   return BigInt(`0x${n.toString('hex')}`);
 }
 
 export function bigintToBn(n: bigint): anchor.BN {
   return new anchor.BN(`${n.toString(16)}`, 'hex');
->>>>>>> 859d4126
 }