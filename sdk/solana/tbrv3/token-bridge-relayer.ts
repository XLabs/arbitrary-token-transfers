--- conflicted
+++ resolved
@@ -81,19 +81,14 @@
   private readonly wormholeProgramId: PublicKey;
   private readonly tokenBridgeProgramId: PublicKey;
 
-<<<<<<< HEAD
-  constructor(provider: Provider) {
-    const network = networkFromConnection(provider.connection);
-=======
   /**
    * Creates a SolanaTokenBridgeRelayer instance.
    * When env.address is not provided, the IDL value is used.
    * When env.network is not provided, the network is detected 
    * using the provider url, which works for official solana nodes only.
    */
-  constructor(provider: anchor.Provider, env: { address?: string, network?: Network } = {}) {
+  constructor(provider: Provider, env: { address?: string, network?: Network } = {}) {
     const network = env.network ?? networkFromConnection(provider.connection);
->>>>>>> a552ecbd
     myDebug('Network detected to be:', network);
 
     this.program = new Program(patchAddress(IDL, env.address), provider);
