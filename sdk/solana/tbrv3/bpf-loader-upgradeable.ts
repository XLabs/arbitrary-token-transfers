<<<<<<< HEAD
import * as anchor from '@coral-xyz/anchor';
import {
  Connection,
  PublicKey,
  TransactionInstruction
} from '@solana/web3.js';
import { CustomConversion, Layout, layout } from '@wormhole-foundation/sdk-base';
=======
import { Connection, PublicKey, TransactionInstruction } from '@solana/web3.js';
import { CustomConversion, Layout, layout, Network } from '@wormhole-foundation/sdk-base';
>>>>>>> 07db282d
//import { programDataLayout } from '@wormhole-foundation/sdk-solana/utils/utils/';
import { throwError } from 'common-arbitrary-token-transfer';
import { BN } from "@xlabs/solana-price-oracle-sdk";

export class BpfLoaderUpgradeableProgram {
  static id = new PublicKey('BPFLoaderUpgradeab1e11111111111111111111111');

  readonly programId: PublicKey;
  private readonly connection: Connection;

  constructor(programId: PublicKey, connection: Connection) {
    this.programId = programId;
    this.connection = connection;
  }

  get dataAddress() {
    return PublicKey.findProgramAddressSync(
      [this.programId.toBuffer()],
      BpfLoaderUpgradeableProgram.id,
    )[0];
  }

  async getdata() {
    const rawData = (await this.connection.getAccountInfo(this.dataAddress))?.data;
    if (rawData === undefined) {
      throw new Error(`Could not read the deployed program: ${this.programId}`);
    }

    const data = layout.deserializeLayout(programDataLayout_, rawData);
    const upgradeAuthority = data.upgradeAuthority.isSome ? data.upgradeAuthority.value : undefined;

    return {
      slot: new BN(data.slot.toString()),
      upgradeAuthority,
    };
  }

  async setAuthority(newAuthority: PublicKey): Promise<TransactionInstruction> {
    const SET_AUTHORITY_CODE = 4;
    const upgradeAuthority =
      (await this.getdata().then((data) => data.upgradeAuthority)) ??
      throwError('Cannot set a new authority as the program is not upgradeable');

    const accountsInfo = [
      {
        pubkey: this.dataAddress,
        isSigner: false,
        isWritable: true,
      },
      {
        pubkey: upgradeAuthority,
        isSigner: true,
        isWritable: false,
      },
      {
        pubkey: newAuthority,
        isSigner: false,
        isWritable: false,
      },
    ];

    const data = Buffer.alloc(4);
    data.writeUInt32LE(SET_AUTHORITY_CODE);

    return new TransactionInstruction({
      keys: accountsInfo,
      programId: BpfLoaderUpgradeableProgram.id,
      data,
    });
  }
}

export const pubKeyConversion = {
  to: (encoded: Uint8Array) => new PublicKey(encoded),
  from: (decoded: PublicKey) => decoded.toBytes(),
} as const satisfies CustomConversion<Uint8Array, PublicKey>;
const onChainUint = { binary: 'uint', endianness: 'little' } as const;
export const programDataLayout_ = [
  { name: 'programDataEnumVariant', ...onChainUint, size: 4, custom: 3, omit: true },
  { name: 'slot', ...onChainUint, size: 8 },
  {
    name: 'upgradeAuthority',
    binary: 'switch',
    idSize: 1,
    idTag: 'isSome',
    layouts: [
      [[0, false], [{ name: '_lastValueBeforeImmutability', binary: 'bytes', size: 32 }]],
      [[1, true], [{ name: 'value', binary: 'bytes', size: 32, custom: pubKeyConversion }]],
    ],
  },
  { name: 'bytecode', binary: 'bytes' },
] as const satisfies Layout;<|MERGE_RESOLUTION|>--- conflicted
+++ resolved
@@ -1,18 +1,8 @@
-<<<<<<< HEAD
-import * as anchor from '@coral-xyz/anchor';
-import {
-  Connection,
-  PublicKey,
-  TransactionInstruction
-} from '@solana/web3.js';
+import { Connection, PublicKey, TransactionInstruction } from '@solana/web3.js';
 import { CustomConversion, Layout, layout } from '@wormhole-foundation/sdk-base';
-=======
-import { Connection, PublicKey, TransactionInstruction } from '@solana/web3.js';
-import { CustomConversion, Layout, layout, Network } from '@wormhole-foundation/sdk-base';
->>>>>>> 07db282d
 //import { programDataLayout } from '@wormhole-foundation/sdk-solana/utils/utils/';
 import { throwError } from 'common-arbitrary-token-transfer';
-import { BN } from "@xlabs/solana-price-oracle-sdk";
+import { BN } from "@xlabs-xyz/solana-price-oracle-sdk";
 
 export class BpfLoaderUpgradeableProgram {
   static id = new PublicKey('BPFLoaderUpgradeab1e11111111111111111111111');
