<<<<<<< HEAD
import { BN } from '@coral-xyz/anchor';
import {
  Connection,
  PublicKey,
  TransactionInstruction
} from '@solana/web3.js';
import { CustomConversion, Layout, layout } from '@wormhole-foundation/sdk-base';
=======
import anchor from '@coral-xyz/anchor';
import { Connection, PublicKey, TransactionInstruction } from '@solana/web3.js';
import { CustomConversion, Layout, layout, Network } from '@wormhole-foundation/sdk-base';
>>>>>>> 859d4126
//import { programDataLayout } from '@wormhole-foundation/sdk-solana/utils/utils/';
import { throwError } from 'common-arbitrary-token-transfer';

export class BpfLoaderUpgradeableProgram {
  static id = new PublicKey('BPFLoaderUpgradeab1e11111111111111111111111');

  readonly programId: PublicKey;
  private readonly connection: Connection;

  constructor(programId: PublicKey, connection: Connection) {
    this.programId = programId;
    this.connection = connection;
  }

  get dataAddress() {
    return PublicKey.findProgramAddressSync(
      [this.programId.toBuffer()],
      BpfLoaderUpgradeableProgram.id,
    )[0];
  }

  async getdata() {
    const rawData = (await this.connection.getAccountInfo(this.dataAddress))?.data;
    if (rawData === undefined) {
      throw new Error(`Could not read the deployed program: ${this.programId}`);
    }

    const data = layout.deserializeLayout(programDataLayout_, rawData);
    const upgradeAuthority = data.upgradeAuthority.isSome ? data.upgradeAuthority.value : undefined;

    return {
      slot: new BN(data.slot.toString()),
      upgradeAuthority,
    };
  }

  async setAuthority(newAuthority: PublicKey): Promise<TransactionInstruction> {
    const SET_AUTHORITY_CODE = 4;
    const upgradeAuthority =
      (await this.getdata().then((data) => data.upgradeAuthority)) ??
      throwError('Cannot set a new authority as the program is not upgradeable');

    const accountsInfo = [
      {
        pubkey: this.dataAddress,
        isSigner: false,
        isWritable: true,
      },
      {
        pubkey: upgradeAuthority,
        isSigner: true,
        isWritable: false,
      },
      {
        pubkey: newAuthority,
        isSigner: false,
        isWritable: false,
      },
    ];

    const data = Buffer.alloc(4);
    data.writeUInt32LE(SET_AUTHORITY_CODE);

    return new TransactionInstruction({
      keys: accountsInfo,
      programId: BpfLoaderUpgradeableProgram.id,
      data,
    });
  }
}

export const pubKeyConversion = {
  to: (encoded: Uint8Array) => new PublicKey(encoded),
  from: (decoded: PublicKey) => decoded.toBytes(),
} as const satisfies CustomConversion<Uint8Array, PublicKey>;
const onChainUint = { binary: 'uint', endianness: 'little' } as const;
export const programDataLayout_ = [
  { name: 'programDataEnumVariant', ...onChainUint, size: 4, custom: 3, omit: true },
  { name: 'slot', ...onChainUint, size: 8 },
  {
    name: 'upgradeAuthority',
    binary: 'switch',
    idSize: 1,
    idTag: 'isSome',
    layouts: [
      [[0, false], [{ name: '_lastValueBeforeImmutability', binary: 'bytes', size: 32 }]],
      [[1, true], [{ name: 'value', binary: 'bytes', size: 32, custom: pubKeyConversion }]],
    ],
  },
  { name: 'bytecode', binary: 'bytes' },
] as const satisfies Layout;<|MERGE_RESOLUTION|>--- conflicted
+++ resolved
@@ -1,16 +1,10 @@
-<<<<<<< HEAD
-import { BN } from '@coral-xyz/anchor';
+import * as anchor from '@coral-xyz/anchor';
 import {
   Connection,
   PublicKey,
   TransactionInstruction
 } from '@solana/web3.js';
 import { CustomConversion, Layout, layout } from '@wormhole-foundation/sdk-base';
-=======
-import anchor from '@coral-xyz/anchor';
-import { Connection, PublicKey, TransactionInstruction } from '@solana/web3.js';
-import { CustomConversion, Layout, layout, Network } from '@wormhole-foundation/sdk-base';
->>>>>>> 859d4126
 //import { programDataLayout } from '@wormhole-foundation/sdk-solana/utils/utils/';
 import { throwError } from 'common-arbitrary-token-transfer';
 
@@ -42,7 +36,7 @@
     const upgradeAuthority = data.upgradeAuthority.isSome ? data.upgradeAuthority.value : undefined;
 
     return {
-      slot: new BN(data.slot.toString()),
+      slot: new anchor.BN(data.slot.toString()),
       upgradeAuthority,
     };
   }
