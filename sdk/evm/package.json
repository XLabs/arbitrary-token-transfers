{
  "name": "@xlabs-xyz/evm-arbitrary-token-transfers",
  "version": "0.0.1-alpha12",
  "description": "",
  "type": "module",
  "module": "ts-build/tbrv3/index.js",
  "types": "ts-build/tbrv3/index.d.ts",
  "exports": {
    ".": {
      "types": "./ts-build/tbrv3/index.d.ts",
      "require": "./ts-build/tbrv3/index.cjs",
      "import": "./ts-build/tbrv3/index.js"
    }
  },
  "scripts": {
<<<<<<< HEAD
    "build": "tsc -p ./tsconfig.json && tsup",
=======
    "build:ts": "tsc --noEmit -p ./tsconfig.json && tsup",
    "build": "yarn run build:ts",
>>>>>>> e3604aea
    "prettier": "prettier --write .",
    "test:integration": "tsc -p ./test/tsconfig.json && mocha build-test/test/integration.tbrv3.test.js",
    "test:deploy:integration": "yarn workspace deployment run deploy:evm:localnet && yarn test:integration",
    "clean": "rm -r ts-build"
  },
  "files": [
    "ts-build",
    "!**/*.tsbuildinfo"
  ],
  "repository": {
    "type": "git",
    "url": "git+https://github.com/XLabs/arbitrary-token-transfers.git"
  },
  "keywords": [],
  "author": "",
  "license": "Apache 2",
  "dependencies": {
    "@wormhole-foundation/sdk-base": "0.10.7",
    "@wormhole-foundation/sdk-definitions": "0.10.7",
    "@wormhole-foundation/sdk-evm": "0.10.7",
    "ethers": "^6.13.2"
  },
  "devDependencies": {
    "@types/chai": "^4.3.19",
    "@types/mocha": "^10",
    "@types/node": "20.16.5",
    "chai": "^5.1.1",
    "mocha": "^10.7.3",
    "tsup": "^8.2.4",
    "tsx": "4.19.1",
    "typescript": "5.6.2"
  },
  "tsup": {
    "entry": [
      "tbrv3/index.ts"
    ],
    "tsconfig": "tsconfig.build.json",
    "splitting": false,
    "sourcemap": true,
    "minify": false,
    "clean": true,
    "outDir": "ts-build/tbrv3",
    "format": [
      "esm",
      "cjs"
    ],
    "dts": {
      "resolve": true
    },
    "external": [
      "@internal/loader",
      "@wormhole-foundation/sdk-definitions",
      "@wormhole-foundation/sdk-base",
      "@wormhole-foundation/sdk-evm",
      "ethers"
    ]
  }
}<|MERGE_RESOLUTION|>--- conflicted
+++ resolved
@@ -13,12 +13,8 @@
     }
   },
   "scripts": {
-<<<<<<< HEAD
-    "build": "tsc -p ./tsconfig.json && tsup",
-=======
     "build:ts": "tsc --noEmit -p ./tsconfig.json && tsup",
     "build": "yarn run build:ts",
->>>>>>> e3604aea
     "prettier": "prettier --write .",
     "test:integration": "tsc -p ./test/tsconfig.json && mocha build-test/test/integration.tbrv3.test.js",
     "test:deploy:integration": "yarn workspace deployment run deploy:evm:localnet && yarn test:integration",
