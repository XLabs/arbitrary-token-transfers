import {
  RoArray,
  Chain,
  Network,
  serializeLayout,
  deserializeLayout,
  chainToPlatform,
  encoding,
} from "@wormhole-foundation/sdk-base";
import {
  keccak256,
  layoutItems,
  resolveWrappedToken,
  serialize,
  VAA,
} from "@wormhole-foundation/sdk-definitions";
import { EvmAddress } from "@wormhole-foundation/sdk-evm";
import {
  RelayingFeeParams,
  TransferTokenWithRelay,
  TransferGasTokenWithRelay,
  ConfigQuery,
  RootCommand,
  RootQuery,
  TBRv3MessageLayout,
  RelayingFeeReturn,
  BaseRelayingConfigReturn,
  AllowanceTokenBridgeReturn,
  baseFeeItem,
  gasDropoffItem,
  proxyConstructorLayout,
  queryParamsLayout,
  relayingFeeReturnLayout,
  baseRelayingConfigReturnLayout,
  allowanceTokenBridgeReturnLayout,
  execParamsLayout,
  peerAddressItem,
} from "./layouts.js";
import {
  AccessControlQuery,
  AdminsQueryReturn,
  adminsQueryReturnLayout,
} from "./solidity-sdk/access-control.js";
import { evmAddressItem } from "./solidity-sdk/common.js";

const WHOLE_EVM_GAS_TOKEN_UNITS = 10 ** 18;

const zeroAddress = new EvmAddress(new Uint8Array(20));

export interface PartialTx {
  /**
   * Amount of native token that should be attached to the transaction.
   * Denominated in wei.
   */
  value: bigint;
  /**
   * Calldata of the transaction.
   */
  data: Uint8Array;
  /**
   * Address of the Token Brigde Relayer contract that must be called.
   */
  to: string;
}

export interface RelayingFeeInput {
  /**
   * Token addresses involved in the transfers.
   * Must be hex encoded and '0x' prefixed.
   */
  readonly tokens: RoArray<EvmAddress>;
  /**
   * Transfer parameters.
   * There should be one of these per transfer request.
   */
  readonly transferRequests: RoArray<RelayingFeeParams>;
};

export type TokenBridgeAllowances = Readonly<Record<string, bigint>>;

export type FeeEstimation = RootQuery & { query: "RelayFee" } & RelayingFeeReturn;

export interface RelayingFeeResult {
  allowances: TokenBridgeAllowances;
<<<<<<< HEAD
  feeEstimations: RoArray<RelayingFeeReturn>;
=======
  feeEstimations: RoArray<FeeEstimation>;
>>>>>>> 316883f2
}

export type TransferTokenWithRelayInput =
  TransferTokenWithRelay & {readonly method: "TransferTokenWithRelay";};
export type TransferGasTokenWithRelayInput =
  TransferGasTokenWithRelay & {readonly method: "TransferGasTokenWithRelay";};
export type NetworkMain = Exclude<Network, "Devnet">;

interface ConnectionPrimitives {
  /**
   * Performs an `eth_call` JSON-RPC request with the given tx parameters.
   * @return Raw undecoded array of bytes of the EVM return value.
   */
  readonly ethCall: (partialTx: Omit<PartialTx, "value">) => Promise<Uint8Array>;
}

export interface Transfer {
  /**
   * Fee estimation obtained by calling `relayingFee`.
   * The transaction will encode a max fee based on `feeEstimation.fee`.
   * If you want to overestimate the fee, you should increase it with a multiplier of some kind.
   * Increasing this estimation won't affect the actual cost.
   * Excedent gas tokens will be returned to the caller of the contract.
   */
  feeEstimation: RelayingFeeReturn;
  args: TransferTokenWithRelayInput | TransferGasTokenWithRelayInput;
};

export class Tbrv3 {
  static readonly addresses = {
    Mainnet: zeroAddress,
    Testnet: zeroAddress,
  } as const satisfies Record<NetworkMain, EvmAddress>;

  /**
   * Creates the initialization configuration for the TBRv3 proxy contract.
   * 
   * @param owner contract owner address, it must be a valid hex evm address
   * @param admin admin address, it must be a valid hex evm address.
   * @param feeRecipient fee recipient address, it must be a valid hex evm address.
   * @returns The serialized layout of the initialization configuration.
   */
  static proxyConstructor(
    owner: EvmAddress,
    admins: EvmAddress[],
    feeRecipient: EvmAddress,
  ) {
    const initConfig = {
      owner,
      admins,
      feeRecipient,
    };

    return serializeLayout(proxyConstructorLayout, initConfig);
  }

  static connect(
    provider: ConnectionPrimitives,
    network: NetworkMain,
    chain: Chain,
    gasToken?: EvmAddress,
    address?: EvmAddress,
  ) {
    if (address === undefined && this.addresses[network].equals(zeroAddress)) {
      throw new Error(`Tbrv3 address needs to be provided for network ${network}`);
    }

    let defaultGasToken;
    try {
      ([,{address: defaultGasToken}] = resolveWrappedToken(network, chain, "native"));
    } catch {}

    if (gasToken === undefined) {
      if (defaultGasToken === undefined) {
        throw new Error(`Gas token address needs to be provided for network ${network} and chain ${chain}`);
      }
      gasToken = new EvmAddress(defaultGasToken);
    } else if (defaultGasToken !== undefined && !gasToken.equals(new EvmAddress(defaultGasToken))) {
      throw new Error(`Unexpected gas token address ${gasToken} for network ${network} and chain ${chain}`);
    }

    return new Tbrv3(provider, address ?? Tbrv3.addresses[network], gasToken);
  }

  constructor(
    public readonly provider: ConnectionPrimitives,
    public readonly address: EvmAddress,
    private readonly gasToken: EvmAddress,
  ) {}

  execTx<const C extends RoArray<RootCommand>>(value: bigint, commands: C): PartialTx {
    return {
      to: this.address.toString(),
      value,
      data: encoding.bytes.concat(
        selectorOf("exec768()"),
        serializeLayout(execParamsLayout, { version: 0, commands })
      ),
    };
  }

  async query<const Q extends RoArray<RootQuery>>(queries: Q): Promise<QueryResults<Q>> {
    if (queries.length === 0) return [] as QueryResults<Q>;

    const data = encoding.bytes.concat(
      selectorOf("get1959()"),
      serializeLayout(queryParamsLayout, { version: 0, queries })
    );
    const encodedResults = await this.provider.ethCall({to: this.address.toString(), data });

    if (encodedResults.length === 0)
      throw new Error(
        "Empty result returned by the provider. Please check your config params."
      );

    const decodedResults: any[] = []; 
    const solidityBytesEncodingLayout = [
      //ptr must always point to the next "slot", i.e. 0x20
      { name: "ptr", binary: "uint", size: 32, custom: 32n, omit: true },
      //if the response claims to be longer than 2^32 bytes, something is wrong
      { name: "mustBeZero", binary: "uint", size: 28, custom: 0n, omit: true },
      //the actual length of the response
      { name: "length", binary: "uint", size: 4 },
    ] as const;

    let [bytesHeader, offset] = deserializeLayout(
      solidityBytesEncodingLayout,
      encodedResults,
      { offset: 0, consumeAll: false }
    );

    const deserializeResult = (query: any, layout: any) => {
      const [result, newOffset] = deserializeLayout(layout, encodedResults, {
        offset,
        consumeAll: false,
      });
      decodedResults.push({ ...query, result});
      offset = newOffset;

      if (offset > encodedResults.length)
        throw new Error("Query response too short");
    };

    for (const query of queries)
      if (query.query === "RelayFee")
        deserializeResult(query, relayingFeeReturnLayout);
      else if (query.query === "BaseRelayingConfig")
        deserializeResult(query, baseRelayingConfigReturnLayout);
      else if (query.query === "ConfigQueries")
        for (const configQuery of query.queries)
          if (["IsChainSupported", "IsChainPaused", "IsPeer"].includes(configQuery.query))
            deserializeResult(configQuery, layoutItems.boolItem);
          else if (configQuery.query === "BaseFee")
            deserializeResult(configQuery, baseFeeItem);
          else if (configQuery.query === "MaxGasDropoff")
            deserializeResult(configQuery, gasDropoffItem);
          else if (configQuery.query === "CanonicalPeer")
            deserializeResult(configQuery, peerAddressItem)
          else //must be "FeeRecipient"
            deserializeResult(configQuery, evmAddressItem);
      else if (query.query === "AllowanceTokenBridge")
        deserializeResult(query, allowanceTokenBridgeReturnLayout);
      else if (query.query === "AccessControlQueries")
        for (const acquery of query.queries)
          if (acquery.query === "IsAdmin")
            deserializeResult(acquery, layoutItems.boolItem);
          else if (acquery.query === "Admins")
            deserializeResult(acquery, adminsQueryReturnLayout);
          else //must be either "Owner" or "PendingOwner"
            deserializeResult(acquery, evmAddressItem);
      else //must be "Implementation"
        deserializeResult(query, evmAddressItem);

    if (offset < bytesHeader.length)
      throw new Error("Query response too long");

    return decodedResults as QueryResults<Q>;
  }

  //---- convenience functions:

  transferWithRelay(allowances: TokenBridgeAllowances, ...transfers: Transfer[]): PartialTx {
    if (transfers.length === 0)
      throw new Error("At least one transfer should be specified.");

    const requiredAllowances: Record<string, bigint> = {};
    for (const token of Object.keys(allowances))
      requiredAllowances[token] = 0n;

    // TODO: decide if we want to check that requested gas dropoff doesn't exceed max gas dropoff per transfer
    // Here we need to batch `this.baseRelayingParams` per target chain together with the relaying fee per transfer

    let value: bigint = 0n;
    const transferCalls: RootCommand[] = [];
    for (const [i, transfer] of transfers.entries()) {
      if (transfer.feeEstimation.isPaused)
        throw new Error(`Relays to chain ${transfer.args.recipient.chain} are paused. Found in transfer ${i + 1}.`);
      // We are asking for a transfer on an EVM chain, so the gas token used to pay has 18 decimals.
      // Here we need to calculate the amount in wei.
      value += BigInt(transfer.feeEstimation.fee * WHOLE_EVM_GAS_TOKEN_UNITS);

      if (transfer.args.method === "TransferGasTokenWithRelay")
        value += transfer.args.inputAmountInAtomic;

      requiredAllowances[
        (transfer.args.method === "TransferGasTokenWithRelay")
        ? this.gasToken.toString()
        : transfer.args.inputToken.toString()
      ] += transfer.args.inputAmountInAtomic;

      transferCalls.push(
        {...transfer.args, command: transfer.args.method} as RootCommand
      );
    }

    const approveCalls: RootCommand[] = [];
    for (const [token, requiredAllowance] of Object.entries(requiredAllowances)) {
      if (!(token in allowances)) {
        throw new Error(`Token ${token} missing from the allowance queries.`);
      }
      if (requiredAllowance > allowances[token]) {
        approveCalls.push({
          command: "ApproveToken",
          inputToken: new EvmAddress(token),
        });
      }
    }

    return this.execTx(value, [...approveCalls, ...transferCalls]);
  }

  completeTransfer(vaas: VAA<"TokenBridge:TransferWithPayload">[]): PartialTx {
    if (vaas.length === 0) {
      throw new Error("At least one TB VAA should be specified.");
    }

    if (vaas.some(({payload}) => {
      const destinationAddress = payload.to.address.toNative(payload.to.chain);
      // TODO: actually check that this is part of the supported EVM chains
      return chainToPlatform(payload.to.chain) !== "Evm" || !destinationAddress.equals(this.address);
    })) {
      // TODO: point out which one; do a search instead.
      throw new Error("At least one of the VAAs points to an unexpected contract.");
    }

    let value: bigint = 0n;
    for (const vaa of vaas) {
      const tbrv3Message = deserializeLayout(TBRv3MessageLayout, vaa.payload.payload);
      // We are redeeming on an EVM chain so the gas token has 18 decimals.
      // Here we need to calculate the amount in wei.
      value += BigInt(tbrv3Message.gasDropoff * WHOLE_EVM_GAS_TOKEN_UNITS);
    }

    return this.execTx(
      value, 
      vaas.map((vaa) => ({ command: "CompleteTransfer", vaa: serialize(vaa)}))
    );
  }

  /**
   * Queries TBR contract to prepare instructions for a transfer request.
   * In particular, it queries:
   *   the relaying fees needed
   *   the allowance towards the token bridge for each token
   * With these two, a transaction to transfer tokens can be built.
   * Many relays can be quoted at once.
   * The result is a list of quotes for the relays in the same order as they were passed in.
   */
  async relayingFee({tokens, transferRequests}: RelayingFeeInput): Promise<RelayingFeeResult> {
    if (transferRequests.length === 0)
      throw new Error("At least one relay fee query should be specified.");
  
    if (tokens.length === 0)
      throw new Error("At least one token should be specified.");

    const relayFeeQueries = transferRequests.map(arg => ({
      query: "RelayFee",
      targetChain: arg.targetChain,
      gasDropoff: arg.gasDropoff,
    }) as const satisfies RootQuery);

    const allowanceQueries = [...new Set(tokens).values()].map(token => ({
      query: "AllowanceTokenBridge",
      inputToken: token,
    }) as const satisfies RootQuery);

    const queryResults = await this.query([...relayFeeQueries, ...allowanceQueries]);

    const ret = {allowances: {} as Record<string, bigint>, feeEstimations: [] as FeeEstimation[]} satisfies RelayingFeeResult;
    for (const qRes of queryResults)
      if (qRes.query === "RelayFee") {
        const {result, ...args} = qRes;
        ret.feeEstimations.push({...result, ...args});
      }
      else
        ret.allowances[qRes.inputToken.toString()] = qRes.result;

    return ret;
  }
}

const selectorOf = (funcSig: string) => keccak256(funcSig).subarray(0, 4);

type Tuple<T = unknown> = readonly [T, ...T[]] | readonly [];

//always return the passed arguments along with the result
//this makes it easier to match queries to results without having to muck around with types
//  in the client code too.
//Originally, arguments were placed in their own, separate args field, so that there couldn't
//  be a clash if a query argument was named "result", however because Typescript fails to
//  automatically narrow the type of a union like:
//    `{ args: { chain: "foo"}; result: number } | { args: { chain: "bar"}; result: string }`
//  when testing the nested `chain` field i.e.:
//    if (query.args.chain === "foo")
//      type ThisSucks = typeof query.result; //type is number | string - wasn't narrowed
//  we now simply merge the arguments and result into a single object and consider result a
//  reserved field name.
type ArgsResult<A, R> =
  { [K in keyof A | "result"]: K extends "result" ? R : A[Exclude<K, "result">] };

type AccessControlQueryToResult<Q extends AccessControlQuery> =
  Q extends { query: "Owner" | "PendingOwner" }
  ? ArgsResult<Q, EvmAddress>
  : Q extends { query: "IsAdmin" }
  ? ArgsResult<Q, boolean>
  : Q extends { query: "Admins" }
  ? ArgsResult<Q, AdminsQueryReturn>
  : never;

type AccessControlQueryTupleResults<QA extends RoArray<AccessControlQuery>> =
  QA extends readonly [
    infer Head extends AccessControlQuery,
    ...infer Tail extends RoArray<AccessControlQuery>
  ]
  ? [AccessControlQueryToResult<Head>, ...AccessControlQueryTupleResults<Tail>]
  : [];

type AccessControlQueryResults<QA extends RoArray<AccessControlQuery>> =
  QA extends Tuple
  ? AccessControlQueryTupleResults<QA>
  : QA extends RoArray<infer Q extends AccessControlQuery>
  ? AccessControlQueryToResult<Q>[]
  : never;

type ConfigQueryToResult<Q extends ConfigQuery> =
  Q extends { query: "IsChainSupported" | "IsChainPaused" | "IsPeer" }
  ? ArgsResult<Q, boolean>
  : Q extends { query: "BaseFee" | "MaxGasDropoff" }
  ? ArgsResult<Q, number>
  : Q extends { query: "CanonicalPeer" | "FeeRecipient" }
  ? ArgsResult<Q, EvmAddress>
  : never;

type ConfigQueryTupleResults<QA extends RoArray<ConfigQuery>> =
  QA extends readonly [
    infer Head extends ConfigQuery,
    ...infer Tail extends RoArray<ConfigQuery>
  ]
  ? [ConfigQueryToResult<Head>, ...ConfigQueryTupleResults<Tail>]
  : [];

type ConfigQueryResults<QA extends RoArray<ConfigQuery>> =
  QA extends Tuple
  ? ConfigQueryTupleResults<QA>
  : QA extends RoArray<infer Q extends ConfigQuery>
  ? ConfigQueryToResult<Q>[]
  : never;

type RootQueryToResults<C extends RootQuery> =
  C extends { query: "RelayFee" }
  ? ArgsResult<C, RelayingFeeReturn>
  : C extends { query: "BaseRelayingConfig" }
  ? ArgsResult<C, BaseRelayingConfigReturn>
  : C extends { query: "ConfigQueries" }
  ? ConfigQueryResults<C["queries"]>
  : C extends { query: "AllowanceTokenBridge" }
  ? ArgsResult<C, AllowanceTokenBridgeReturn>
  : C extends { query: "AccessControlQueries" }
  ? AccessControlQueryResults<C["queries"]>
  : C extends { query: "Implementation" }
  ? ArgsResult<C, EvmAddress>
  : never;

type EnsureTuple<T> = T extends Tuple ? T : [T];
type StripArray<T> = T extends RoArray<infer E> ? E : T;

type RootQueryTupleResults<CA extends RoArray<RootQuery>> =
  CA extends readonly [
    infer Head extends RootQuery,
    ...infer Tail extends RoArray<RootQuery>
  ]
  ? [...EnsureTuple<RootQueryToResults<Head>>, ...RootQueryTupleResults<Tail>]
  : [];

type QueryResults<CA extends RoArray<RootQuery>> =
  CA extends Tuple
  ? RootQueryTupleResults<CA> extends infer R extends RoArray<unknown>
    //if any of the internal queries are not tuples, then we can't return a tuple ourselves
    ? any[] extends R[number]
      ? StripArray<R[number]>[]
      : R
    : never
  : CA extends RoArray<infer C extends RootQuery>
  ? RootQueryToResults<C>[]
  : never;<|MERGE_RESOLUTION|>--- conflicted
+++ resolved
@@ -82,11 +82,7 @@
 
 export interface RelayingFeeResult {
   allowances: TokenBridgeAllowances;
-<<<<<<< HEAD
-  feeEstimations: RoArray<RelayingFeeReturn>;
-=======
   feeEstimations: RoArray<FeeEstimation>;
->>>>>>> 316883f2
 }
 
 export type TransferTokenWithRelayInput =
