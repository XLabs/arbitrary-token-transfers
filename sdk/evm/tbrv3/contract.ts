--- conflicted
+++ resolved
@@ -366,12 +366,7 @@
 
     const queryResults = await this.query([...relayFeeQueries, ...allowanceQueries]);
 
-<<<<<<< HEAD
-    const ret: { allowanceQueries: Record<string, bigint>, feeEstimations: RelayingFeeReturn[] }
-      = {allowanceQueries: {}, feeEstimations: []};
-=======
     const ret: any = {allowances: {}, feeEstimations: []};
->>>>>>> aa3f4ac3
     for (const qRes of queryResults)
       if (qRes.query === "RelayFee") {
         const {result, ...args} = qRes;
@@ -380,10 +375,7 @@
       else
         ret.allowances[qRes.inputToken.toString()] = qRes.result;
 
-    return {
-      feeEstimations: [ ...ret.feeEstimations ],
-      allowances: { ...ret.allowanceQueries }
-    };
+    return ret;
   }
 }
 
