--- conflicted
+++ resolved
@@ -140,11 +140,7 @@
 
 export const baseRelayingConfigReturnLayout = [
   { name: "peer", ...layoutItems.universalAddressItem },
-<<<<<<< HEAD
-  { name: "baseFee", binary: "uint", size: 4 },
-=======
   { name: "baseFee", ...baseFeeItem},
->>>>>>> cd5ec8f2
   { name: "maxGasDropoff", ...gasDropoffItem },
   { name: "paused", ...layoutItems.boolItem },
   { name: "txSizeSensitive", ...layoutItems.boolItem },
